<<<<<<< HEAD
﻿using System;
using System.CodeDom;
=======
﻿/*
 * Copyright (C) 2021 - 2021, SanteSuite Inc. and the SanteSuite Contributors (See NOTICE.md for full copyright notices)
 * Copyright (C) 2019 - 2021, Fyfe Software Inc. and the SanteSuite Contributors
 * Portions Copyright (C) 2015-2018 Mohawk College of Applied Arts and Technology
 *
 * Licensed under the Apache License, Version 2.0 (the "License"); you
 * may not use this file except in compliance with the License. You may
 * obtain a copy of the License at
 *
 * http://www.apache.org/licenses/LICENSE-2.0
 *
 * Unless required by applicable law or agreed to in writing, software
 * distributed under the License is distributed on an "AS IS" BASIS, WITHOUT
 * WARRANTIES OR CONDITIONS OF ANY KIND, either express or implied. See the
 * License for the specific language governing permissions and limitations under
 * the License.
 *
 * User: webber
 * Date: 2021-11-18
 */

using System;
>>>>>>> f2ad4cf3
using System.Collections.Generic;
using System.IO;
using System.Linq;
using FirebirdSql.Data.FirebirdClient;
using Hl7.Fhir.Model;
using NUnit.Framework;
using SanteDB.Core;
using SanteDB.Core.Configuration;
using SanteDB.Core.Model.Entities;
using SanteDB.Core.Security;
using SanteDB.Core.Services;
using SanteDB.Core.TestFramework;
using SanteDB.Messaging.FHIR.Configuration;
using SanteDB.Messaging.FHIR.Handlers;
using SanteDB.Messaging.FHIR.Util;
using Patient = SanteDB.Core.Model.Roles.Patient;
using Person = SanteDB.Core.Model.Entities.Person;

namespace SanteDB.Messaging.FHIR.Test
{
    /// <summary>
    /// Test class for <see cref="EncounterResourceHandler"/>
    /// </summary>
    class TestEncounterResourceHandler : DataTest
    {
        private readonly byte[] AUTH = { 0x01, 0x02, 0x03, 0x04, 0x05 };

        private IRepositoryService<Patient> m_patientRepository;

        private IRepositoryService<Person> m_personRepository;

        private IRepositoryService<EntityRelationship> m_relationshipRepository;

        // Bundler 
        private IServiceManager m_serviceManager;

        /// <summary>
        /// Set up method to initialize services.
        /// </summary>
        [SetUp]
        public void Setup()
        {
            // Force load of the DLL
            var p = FbCharset.Ascii;
            TestApplicationContext.TestAssembly = typeof(TestRelatedPersonResourceHandler).Assembly;
            TestApplicationContext.Initialize(TestContext.CurrentContext.TestDirectory);
            this.m_serviceManager = ApplicationServiceContext.Current.GetService<IServiceManager>();
            this.m_patientRepository = ApplicationServiceContext.Current.GetService<IRepositoryService<Patient>>();
            this.m_personRepository = ApplicationServiceContext.Current.GetService<IRepositoryService<Person>>();
            this.m_relationshipRepository = ApplicationServiceContext.Current.GetService<IRepositoryService<EntityRelationship>>();

            var testConfiguration = new FhirServiceConfigurationSection
            {
                Resources = new List<string>
                {
                    "Encounter",
                    "Bundle",
                    "Patient"
                },
                OperationHandlers = new List<TypeReferenceConfiguration>(),
                ExtensionHandlers = new List<TypeReferenceConfiguration>(),
                ProfileHandlers = new List<TypeReferenceConfiguration>(),
                MessageHandlers = new List<TypeReferenceConfiguration>
                {
                    new TypeReferenceConfiguration(typeof(EncounterResourceHandler)),
                    new TypeReferenceConfiguration(typeof(BundleResourceHandler)),
                    new TypeReferenceConfiguration(typeof(PatientResourceHandler))
                }
            };

            using (AuthenticationContext.EnterSystemContext())
            {
                FhirResourceHandlerUtil.Initialize(testConfiguration, this.m_serviceManager);
                ExtensionUtil.Initialize(testConfiguration);
            }
        }

        /// <summary>
        /// Tests the create functionality in <see cref="EncounterResourceHandler"/>
        /// </summary>
        [Test]
        public void TestCreateEncounter()
        {
<<<<<<< HEAD
            var bundle = TestUtil.GetFhirMessage("CreateEncounterBundle");
=======
            var bundle = new Bundle
            {
                Type = Bundle.BundleType.Transaction
            };

            var patient = new Hl7.Fhir.Model.Patient
            {
                Id = Guid.NewGuid().ToString(),
                Name = new List<HumanName>
                {
                    new HumanName
                    {
                        Given = new List<string>
                        {
                            "Nityan"
                        },
                        Family = "Khanna"
                    }
                }
            };

            var encounter = new Encounter()
            {
                Class = new Coding("http://santedb.org/conceptset/v3-ActEncounterCode", "HH"),
                Status = Encounter.EncounterStatus.Finished,
                Subject = new ResourceReference($"urn:uuid:{patient.Id}"),
                Language = "English"
            };

            bundle.Entry.Add(new Bundle.EntryComponent
            {
                Resource = patient
            });

            bundle.Entry.Add(new Bundle.EntryComponent
            {
                Resource = encounter
            });
>>>>>>> f2ad4cf3

            Resource actual;

            TestUtil.CreateAuthority("TEST", "1.2.3.4", "http://santedb.org/fhir/test", "TEST_HARNESS", AUTH);
            using (TestUtil.AuthenticateFhir("TEST_HARNESS", AUTH))
            {
                var bundleResourceHandler = FhirResourceHandlerUtil.GetResourceHandler(ResourceType.Bundle);

                actual = bundleResourceHandler.Create(bundle, TransactionMode.Commit);
            }

            Assert.NotNull(actual);

            Assert.IsInstanceOf<Bundle>(actual);

            var actualBundle = (Bundle)actual;

            Assert.AreEqual(2, actualBundle.Entry.Count);
            Assert.AreEqual(1, actualBundle.Entry.Count(c => c.Resource is Hl7.Fhir.Model.Patient));
            Assert.AreEqual(1, actualBundle.Entry.Count(c => c.Resource is Encounter));

            var createdPatient = actualBundle.Entry.Select(c => c.Resource).OfType<Hl7.Fhir.Model.Patient>().FirstOrDefault();

            Assert.NotNull(createdPatient);

            var createdEncounter = actualBundle.Entry.Select(c => c.Resource).OfType<Encounter>().FirstOrDefault();

            Assert.NotNull(createdEncounter);

            using (TestUtil.AuthenticateFhir("TEST_HARNESS", AUTH))
            {
                var encounterResourceHandler = FhirResourceHandlerUtil.GetResourceHandler(ResourceType.Encounter);

                actual = encounterResourceHandler.Read(createdEncounter.Id, null);
            }

            Assert.NotNull(actual);

            Assert.IsInstanceOf<Encounter>(actual);

            var actualEncounter = (Encounter)actual;

            Assert.AreEqual(createdEncounter.Id, actualEncounter.Id);
            Assert.AreEqual(createdEncounter.Status, actualEncounter.Status);
            Assert.AreEqual(createdEncounter.Language, actualEncounter.Language);
        }

        /// <summary>
<<<<<<< HEAD
        /// Tests the create functionality of the <see cref="EncounterResourceHandler"/> class.
        /// add additional descriptions here
=======
        /// Tests the delete functionality in <see cref="EncounterResourceHandler"/>
>>>>>>> f2ad4cf3
        /// </summary>
        [Test]
        public void TestDeleteEncounter()
        {
            var bundle = new Bundle
            {
                Type = Bundle.BundleType.Transaction
            };

            var patient = new Hl7.Fhir.Model.Patient
            {
                Id = Guid.NewGuid().ToString(),
                Name = new List<HumanName>
                {
                    new HumanName
                    {
                        Given = new List<string>
                        {
                            "Jordan",
                            "Final"
                        },
                        Family = "Webber"
                    }
                }
            };

            var encounter = new Encounter()
            {
                Class = new Coding("http://santedb.org/conceptset/v3-ActEncounterCode", "HH"),
                Status = Encounter.EncounterStatus.Finished,
                Subject = new ResourceReference($"urn:uuid:{patient.Id}")
            };

            bundle.Entry.Add(new Bundle.EntryComponent
            {
                Resource = patient
            });

            bundle.Entry.Add(new Bundle.EntryComponent
            {
                Resource = encounter
            });

            Resource actual;

            TestUtil.CreateAuthority("TEST", "1.2.3.4", "http://santedb.org/fhir/test", "TEST_HARNESS", AUTH);
            using (TestUtil.AuthenticateFhir("TEST_HARNESS", AUTH))
            {
                var bundleResourceHandler = FhirResourceHandlerUtil.GetResourceHandler(ResourceType.Bundle);

                actual = bundleResourceHandler.Create(bundle, TransactionMode.Commit);
            }

            Assert.NotNull(actual);

            Assert.IsInstanceOf<Bundle>(actual);

            var actualBundle = (Bundle)actual;

            Assert.AreEqual(2, actualBundle.Entry.Count);
            Assert.AreEqual(1, actualBundle.Entry.Count(c => c.Resource is Hl7.Fhir.Model.Patient));
            Assert.AreEqual(1, actualBundle.Entry.Count(c => c.Resource is Encounter));

            var createdPatient = actualBundle.Entry.Select(c => c.Resource).OfType<Hl7.Fhir.Model.Patient>().FirstOrDefault();

            Assert.NotNull(createdPatient);

            var createdEncounter = actualBundle.Entry.Select(c => c.Resource).OfType<Encounter>().FirstOrDefault();

            Assert.NotNull(createdEncounter);

            using (TestUtil.AuthenticateFhir("TEST_HARNESS", AUTH))
            {
                var encounterResourceHandler = FhirResourceHandlerUtil.GetResourceHandler(ResourceType.Encounter);

                actual = encounterResourceHandler.Read(createdEncounter.Id, null);

                Assert.NotNull(actual);

                Assert.IsInstanceOf<Encounter>(actual);

                var actualEncounter = (Encounter) actual;

                var result = encounterResourceHandler.Delete(actualEncounter.Id, TransactionMode.Commit);

                result = encounterResourceHandler.Read(result.Id, null);

                var obsoletedEncounter = (Encounter)result;

                Assert.AreEqual(Encounter.EncounterStatus.Unknown, obsoletedEncounter.Status);
            }

        }

        /// <summary>
        /// Tests the update functionality in <see cref="EncounterResourceHandler"/>
        /// </summary>
        [Test]
        public void TestUpdateEncounter()
        {
            var bundle = new Bundle
            {
                Type = Bundle.BundleType.Transaction
            };

            var patient = new Hl7.Fhir.Model.Patient
            {
                Id = Guid.NewGuid().ToString(),
                Name = new List<HumanName>
                {
                    new HumanName
                    {
                        Given = new List<string>
                        {
                            "Jordan"
                        },
                        Family = "Webber"
                    }
                }
            };

            var encounter = new Encounter()
            {
                Class = new Coding("http://santedb.org/conceptset/v3-ActEncounterCode", "HH"),
                Status = Encounter.EncounterStatus.Finished,
                Subject = new ResourceReference($"urn:uuid:{patient.Id}")
            };

            bundle.Entry.Add(new Bundle.EntryComponent
            {
                Resource = patient
            });

            bundle.Entry.Add(new Bundle.EntryComponent
            {
                Resource = encounter
            });

            Resource actual;

            TestUtil.CreateAuthority("TEST", "1.2.3.4", "http://santedb.org/fhir/test", "TEST_HARNESS", AUTH);
            using (TestUtil.AuthenticateFhir("TEST_HARNESS", AUTH))
            {
                var bundleResourceHandler = FhirResourceHandlerUtil.GetResourceHandler(ResourceType.Bundle);

                actual = bundleResourceHandler.Create(bundle, TransactionMode.Commit);
            }

            Assert.NotNull(actual);

            Assert.IsInstanceOf<Bundle>(actual);

            var actualBundle = (Bundle)actual;

            Assert.AreEqual(2, actualBundle.Entry.Count);
            Assert.AreEqual(1, actualBundle.Entry.Count(c => c.Resource is Hl7.Fhir.Model.Patient));
            Assert.AreEqual(1, actualBundle.Entry.Count(c => c.Resource is Encounter));

            var createdPatient = actualBundle.Entry.Select(c => c.Resource).OfType<Hl7.Fhir.Model.Patient>().FirstOrDefault();

            Assert.NotNull(createdPatient);

            var createdEncounter = actualBundle.Entry.Select(c => c.Resource).OfType<Encounter>().FirstOrDefault();

            Assert.NotNull(createdEncounter);

            using (TestUtil.AuthenticateFhir("TEST_HARNESS", AUTH))
            {
                var encounterResourceHandler = FhirResourceHandlerUtil.GetResourceHandler(ResourceType.Encounter);

                actual = encounterResourceHandler.Read(createdEncounter.Id, null);
            }

            Assert.IsInstanceOf<Encounter>(actual);

            var retrievedEncounter = (Encounter) actual;

            retrievedEncounter.Status = Encounter.EncounterStatus.Cancelled;
            retrievedEncounter.Class = new Coding("http://santedb.org/conceptset/v3-ActEncounterCode", "HH");


            Resource updatedEncounter;

            using (TestUtil.AuthenticateFhir("TEST_HARNESS", AUTH))
            {
                var encounterResourceHandler = FhirResourceHandlerUtil.GetResourceHandler(ResourceType.Encounter);

                updatedEncounter = encounterResourceHandler.Update(retrievedEncounter.Id, retrievedEncounter, TransactionMode.Commit);

            }

            Assert.NotNull(updatedEncounter);
            Assert.IsInstanceOf<Encounter>(updatedEncounter);

            var actualEncounter = (Encounter)actual;

            Assert.AreEqual(Encounter.EncounterStatus.Cancelled, actualEncounter.Status);
        }

        /// <summary>
        /// Tests the create method in <see cref="EncounterResourceHandler"/> confirming an invalid resource is not used.
        /// </summary>
        [Test]
        public void TestCreateEnounterInvalidResource()
        {
            TestUtil.CreateAuthority("TEST", "1.2.3.4", "http://santedb.org/fhir/test", "TEST_HARNESS", this.AUTH);
            using (TestUtil.AuthenticateFhir("TEST_HARNESS", this.AUTH))
            {
                // get the resource handler
                var encounterResourceHandler = FhirResourceHandlerUtil.GetResourceHandler(ResourceType.Encounter);

                // create the encounter using the resource handler with an incorrect resource
                Assert.Throws<InvalidDataException>(() => encounterResourceHandler.Create(new Practitioner(), TransactionMode.Commit));

            }
        }

        /// <summary>
        /// Test updating encounter with invalid resource in <see cref="EncounterResourceHandler"/>
        /// </summary>
        [Test]
        public void TestUpdateEncounterInvalidResource()
        {
            var bundle = new Bundle
            {
                Type = Bundle.BundleType.Transaction
            };

            var patient = new Hl7.Fhir.Model.Patient
            {
                Id = Guid.NewGuid().ToString(),
                Name = new List<HumanName>
                {
                    new HumanName
                    {
                        Given = new List<string>
                        {
                            "Jordan"
                        },
                        Family = "Webber"
                    }
                }
            };

            var encounter = new Encounter()
            {
                Class = new Coding("http://santedb.org/conceptset/v3-ActEncounterCode", "HH"),
                Status = Encounter.EncounterStatus.Finished,
                Subject = new ResourceReference($"urn:uuid:{patient.Id}")
            };

            bundle.Entry.Add(new Bundle.EntryComponent
            {
                Resource = patient
            });

            bundle.Entry.Add(new Bundle.EntryComponent
            {
                Resource = encounter
            });

            Resource actual;

            TestUtil.CreateAuthority("TEST", "1.2.3.4", "http://santedb.org/fhir/test", "TEST_HARNESS", AUTH);
            using (TestUtil.AuthenticateFhir("TEST_HARNESS", AUTH))
            {
                var bundleResourceHandler = FhirResourceHandlerUtil.GetResourceHandler(ResourceType.Bundle);

                actual = bundleResourceHandler.Create(bundle, TransactionMode.Commit);
            }

            Assert.NotNull(actual);

            Assert.IsInstanceOf<Bundle>(actual);

            var actualBundle = (Bundle)actual;

            Assert.AreEqual(2, actualBundle.Entry.Count);
            Assert.AreEqual(1, actualBundle.Entry.Count(c => c.Resource is Hl7.Fhir.Model.Patient));
            Assert.AreEqual(1, actualBundle.Entry.Count(c => c.Resource is Encounter));

            var createdPatient = actualBundle.Entry.Select(c => c.Resource).OfType<Hl7.Fhir.Model.Patient>().FirstOrDefault();

            Assert.NotNull(createdPatient);

            var createdEncounter = actualBundle.Entry.Select(c => c.Resource).OfType<Encounter>().FirstOrDefault();

            Assert.NotNull(createdEncounter);

            using (TestUtil.AuthenticateFhir("TEST_HARNESS", AUTH))
            {
                var encounterResourceHandler = FhirResourceHandlerUtil.GetResourceHandler(ResourceType.Encounter);

                actual = encounterResourceHandler.Read(createdEncounter.Id, null);
            }

            Assert.IsInstanceOf<Encounter>(actual);

            var retrievedEncounter = (Encounter)actual;

            retrievedEncounter.Status = Encounter.EncounterStatus.Cancelled;
            retrievedEncounter.Class = new Coding("http://santedb.org/conceptset/v3-ActEncounterCode", "HH");


            Resource updatedEncounter;

            using (TestUtil.AuthenticateFhir("TEST_HARNESS", AUTH))
            {
                var encounterResourceHandler = FhirResourceHandlerUtil.GetResourceHandler(ResourceType.Encounter);

                Assert.Throws<InvalidDataException>(() => updatedEncounter = encounterResourceHandler.Update(retrievedEncounter.Id, new Account(), TransactionMode.Commit));
            }
        }

        [Test]
        public void TestDeleteEncounterInvalidGuid()
        {
            var bundle = new Bundle
            {
                Type = Bundle.BundleType.Transaction
            };

            var patient = new Hl7.Fhir.Model.Patient
            {
                Id = Guid.NewGuid().ToString(),
                Name = new List<HumanName>
                {
                    new HumanName
                    {
                        Given = new List<string>
                        {
                            "Jordan",
                            "Final"
                        },
                        Family = "Webber"
                    }
                }
            };

            var encounter = new Encounter()
            {
                Class = new Coding("http://santedb.org/conceptset/v3-ActEncounterCode", "HH"),
                Status = Encounter.EncounterStatus.Finished,
                Subject = new ResourceReference($"urn:uuid:{patient.Id}")
            };

            bundle.Entry.Add(new Bundle.EntryComponent
            {
                Resource = patient
            });

            bundle.Entry.Add(new Bundle.EntryComponent
            {
                Resource = encounter
            });

            Resource actual;

            TestUtil.CreateAuthority("TEST", "1.2.3.4", "http://santedb.org/fhir/test", "TEST_HARNESS", AUTH);
            using (TestUtil.AuthenticateFhir("TEST_HARNESS", AUTH))
            {
                var bundleResourceHandler = FhirResourceHandlerUtil.GetResourceHandler(ResourceType.Bundle);

                actual = bundleResourceHandler.Create(bundle, TransactionMode.Commit);
            }

            Assert.NotNull(actual);

            Assert.IsInstanceOf<Bundle>(actual);

            var actualBundle = (Bundle)actual;

            Assert.AreEqual(2, actualBundle.Entry.Count);
            Assert.AreEqual(1, actualBundle.Entry.Count(c => c.Resource is Hl7.Fhir.Model.Patient));
            Assert.AreEqual(1, actualBundle.Entry.Count(c => c.Resource is Encounter));

            var createdPatient = actualBundle.Entry.Select(c => c.Resource).OfType<Hl7.Fhir.Model.Patient>().FirstOrDefault();

            Assert.NotNull(createdPatient);

            var createdEncounter = actualBundle.Entry.Select(c => c.Resource).OfType<Encounter>().FirstOrDefault();

            Assert.NotNull(createdEncounter);

            using (TestUtil.AuthenticateFhir("TEST_HARNESS", AUTH))
            {
                var encounterResourceHandler = FhirResourceHandlerUtil.GetResourceHandler(ResourceType.Encounter);

                actual = encounterResourceHandler.Read(createdEncounter.Id, null);

                Assert.NotNull(actual);

                Assert.IsInstanceOf<Encounter>(actual);

                var actualEncounter = (Encounter)actual;

                Assert.Throws<KeyNotFoundException>(() => encounterResourceHandler.Delete(Guid.NewGuid().ToString(), TransactionMode.Commit));
            }
        }
    }
}<|MERGE_RESOLUTION|>--- conflicted
+++ resolved
@@ -1,7 +1,3 @@
-<<<<<<< HEAD
-﻿using System;
-using System.CodeDom;
-=======
 ﻿/*
  * Copyright (C) 2021 - 2021, SanteSuite Inc. and the SanteSuite Contributors (See NOTICE.md for full copyright notices)
  * Copyright (C) 2019 - 2021, Fyfe Software Inc. and the SanteSuite Contributors
@@ -24,7 +20,6 @@
  */
 
 using System;
->>>>>>> f2ad4cf3
 using System.Collections.Generic;
 using System.IO;
 using System.Linq;
@@ -108,9 +103,6 @@
         [Test]
         public void TestCreateEncounter()
         {
-<<<<<<< HEAD
-            var bundle = TestUtil.GetFhirMessage("CreateEncounterBundle");
-=======
             var bundle = new Bundle
             {
                 Type = Bundle.BundleType.Transaction
@@ -149,7 +141,6 @@
             {
                 Resource = encounter
             });
->>>>>>> f2ad4cf3
 
             Resource actual;
 
@@ -198,12 +189,7 @@
         }
 
         /// <summary>
-<<<<<<< HEAD
-        /// Tests the create functionality of the <see cref="EncounterResourceHandler"/> class.
-        /// add additional descriptions here
-=======
         /// Tests the delete functionality in <see cref="EncounterResourceHandler"/>
->>>>>>> f2ad4cf3
         /// </summary>
         [Test]
         public void TestDeleteEncounter()
