--- conflicted
+++ resolved
@@ -19,6 +19,12 @@
  * Date: 2021-11-18
  */
 
+using System;
+using System.Collections.Generic;
+using System.Collections.Specialized;
+using System.Diagnostics.CodeAnalysis;
+using System.IO;
+using System.Linq;
 using FirebirdSql.Data.FirebirdClient;
 using Hl7.Fhir.Model;
 using NUnit.Framework;
@@ -30,12 +36,6 @@
 using SanteDB.Messaging.FHIR.Configuration;
 using SanteDB.Messaging.FHIR.Handlers;
 using SanteDB.Messaging.FHIR.Util;
-using System;
-using System.Collections.Generic;
-using System.Collections.Specialized;
-using System.Diagnostics.CodeAnalysis;
-using System.IO;
-using System.Linq;
 
 namespace SanteDB.Messaging.FHIR.Test
 {
@@ -181,32 +181,7 @@
         [Test]
         public void TestCreatePatientMultipleBirth()
         {
-<<<<<<< HEAD
-            var patient = new Patient
-            {
-                Name = new List<HumanName>
-                {
-                    new HumanName
-                    {
-                        Given = new List<string>
-                        {
-                            "David"
-                        },
-                        Family = "Melnyk"
-                    }
-                },
-                MultipleBirth = new Integer(3),
-                Active = true,
-                BirthDate = new DateTimeOffset(new DateTime(1969, 12, 31)).ToString("o"),
-                Gender = AdministrativeGender.Male,
-                Telecom = new List<ContactPoint>
-                {
-                    new ContactPoint(ContactPoint.ContactPointSystem.Email, ContactPoint.ContactPointUse.Work, "David@gmail.com")
-                }
-            };
-=======
             var patient = TestUtil.GetFhirMessage("CreateMultipleBirthPatient") as Patient;
->>>>>>> 5e85a7cf
 
             Resource actual;
 
@@ -223,12 +198,7 @@
 
             var createdPatient = (Patient)actual;
 
-<<<<<<< HEAD
-            // HACK: there is no value equality implementation in the FHIR Integer class :/
-            Assert.AreEqual(new Integer(3).Value, ((Integer)createdPatient.MultipleBirth).Value);
-=======
             Assert.IsNotNull(createdPatient.MultipleBirth);
->>>>>>> 5e85a7cf
         }
 
         /// <summary>
