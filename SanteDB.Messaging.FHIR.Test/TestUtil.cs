--- conflicted
+++ resolved
@@ -20,20 +20,6 @@
     [ExcludeFromCodeCoverage]
     public static class TestUtil
     {
-<<<<<<< HEAD
-        /// <summary>
-        /// Convert the <paramref name="message"/> to a string
-        /// </summary>
-        public static string MessageToString(Resource message)
-        {
-            return new Hl7.Fhir.Serialization.FhirJsonSerializer(new Hl7.Fhir.Serialization.SerializerSettings()
-            {
-                Pretty = true
-            }).SerializeToString(message);
-        }
-
-=======
->>>>>>> d5fa94e8
         /// <summary>
         /// Mimic an authentication
         /// </summary>
@@ -114,8 +100,6 @@
                 return new FhirJsonParser().Parse(jr) as Resource;
             }
         }
-<<<<<<< HEAD
-=======
 
         /// <summary>
         /// Convert the <paramref name="message"/> to a string
@@ -127,6 +111,5 @@
                 Pretty = true
             }).SerializeToString(message);
         }
->>>>>>> d5fa94e8
     }
 }