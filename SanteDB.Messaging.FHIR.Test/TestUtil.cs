--- conflicted
+++ resolved
@@ -76,12 +76,9 @@
                         Name = applicationName,
                         ApplicationSecret = BitConverter.ToString(deviceSecret).Replace("-", "")
                     };
-<<<<<<< HEAD
-=======
                     app.AddPolicy(PermissionPolicyIdentifiers.LoginAsService);
                     app.AddPolicy(PermissionPolicyIdentifiers.UnrestrictedClinicalData);
                     app.AddPolicy(PermissionPolicyIdentifiers.UnrestrictedMetadata);
->>>>>>> 2dcac05e
                     app = securityAppService.Insert(app);
                     securityPipService.AddPolicies(app, PolicyGrantType.Grant, AuthenticationContext.Current.Principal, PermissionPolicyIdentifiers.LoginAsService, PermissionPolicyIdentifiers.UnrestrictedClinicalData, PermissionPolicyIdentifiers.ReadMetadata);
                 }
