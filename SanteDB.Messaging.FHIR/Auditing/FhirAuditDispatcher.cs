--- conflicted
+++ resolved
@@ -28,19 +28,10 @@
 using SanteDB.Messaging.FHIR.Rest;
 using SanteDB.Messaging.FHIR.Util;
 using System;
-<<<<<<< HEAD
 using System.Collections.Generic;
 using System.Text;
 
 using SanteDB.Core.Model.Audit;
-
-namespace SanteDB.Messaging.FHIR.Auditing
-{
-    /// <summary>
-    /// Audit dispatch service which sends audits using HL7 FHIR
-    /// </summary>
-    public class FhirAuditDispatcher : IAuditDispatchService
-=======
 using System.Diagnostics.CodeAnalysis;
 
 namespace SanteDB.Messaging.FHIR.Auditing
@@ -50,7 +41,6 @@
 	/// </summary>
 	[ExcludeFromCodeCoverage]
 	public class FhirAuditDispatcher : IAuditDispatchService
->>>>>>> d5fa94e8
     {
         // Get tracer for the audit dispatcher
         private readonly Tracer m_tracer = Tracer.GetTracer(typeof(FhirAuditDispatcher));
