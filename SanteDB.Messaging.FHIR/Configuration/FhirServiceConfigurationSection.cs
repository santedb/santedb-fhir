﻿/*
 * Copyright (C) 2021 - 2023, SanteSuite Inc. and the SanteSuite Contributors (See NOTICE.md for full copyright notices)
 * Copyright (C) 2019 - 2021, Fyfe Software Inc. and the SanteSuite Contributors
 * Portions Copyright (C) 2015-2018 Mohawk College of Applied Arts and Technology
 * 
 * Licensed under the Apache License, Version 2.0 (the "License"); you 
 * may not use this file except in compliance with the License. You may 
 * obtain a copy of the License at 
 * 
 * http://www.apache.org/licenses/LICENSE-2.0 
 * 
 * Unless required by applicable law or agreed to in writing, software
 * distributed under the License is distributed on an "AS IS" BASIS, WITHOUT
 * WARRANTIES OR CONDITIONS OF ANY KIND, either express or implied. See the 
 * License for the specific language governing permissions and limitations under 
 * the License.
 * 
 * User: fyfej
 * Date: 2023-3-10
 */
using Newtonsoft.Json;
using SanteDB.Core.Configuration;
using SanteDB.Core.Model.Attributes;
using SanteDB.Messaging.FHIR.Extensions;
using SanteDB.Messaging.FHIR.Handlers;
using System;
using System.Collections.Generic;
using System.ComponentModel;
using System.Diagnostics.CodeAnalysis;
using System.Xml.Serialization;

namespace SanteDB.Messaging.FHIR.Configuration
{
    /// <summary>
    /// FHIR service configuration
    /// </summary>
    [ExcludeFromCodeCoverage]
    [XmlType(nameof(FhirServiceConfigurationSection), Namespace = "http://santedb.org/configuration")]
    public class FhirServiceConfigurationSection : IConfigurationSection
    {
        /// <summary>
        /// Creates a new instance of the WcfEndpoint
        /// </summary>
        public FhirServiceConfigurationSection()
        {
        }

        /// <summary>
        /// Gets the WCF endpoint name that the FHIR service listens on
        /// </summary>
        [XmlAttribute("restEndpoint"), JsonProperty("restEndpoint"), DisplayName("REST API Service Name"), Description("If you're using a service name other than FHIR for the REST API registration, enter it here")]
        public string WcfEndpoint { get; set; }

        /// <summary>
        /// The landing page file
        /// </summary>
        [Editor("System.Windows.Forms.Design.FileNameEditor, System.Design", "System.Drawing.Design.UITypeEditor, System.Drawing")]
        [XmlAttribute("index"), JsonProperty("index"), DisplayName("Landing Page"), Description("If you would like the FHIR service to serve out an HTML page on root access instead of the default page, select it here")]
        public string LandingPage { get; set; }

        /// <summary>
        /// XML for resource handlers
        /// </summary>
        [XmlArray("resourceHandlers"), XmlArrayItem("add"), JsonProperty("resourceHandlers")]
        [DisplayName("Resource Handlers"), Description("If using a custom set of resource handlers (i.e. custom FHIR resource mapping) select the handlers here. If empty, all handlers will be loaded and used")]
        [Editor("SanteDB.Configuration.Editors.TypeSelectorEditor, SanteDB.Configuration", "System.Drawing.Design.UITypeEditor, System.Drawing"), Binding(typeof(IFhirResourceHandler))]
        public List<TypeReferenceConfiguration> ResourceHandlers
        {
            get; set;
        }

        /// <summary>
        /// XML for resource handlers
        /// </summary>
        [XmlArray("operationHandlers"), XmlArrayItem("add"), JsonProperty("operationHandlers")]
        [DisplayName("Operation Handlers"), Description("If using a custom set of operation handlers (i.e. custom FHIR $operations) select the handlers here. If empty, all handlers will be loaded and used")]
        [Editor("SanteDB.Configuration.Editors.TypeSelectorEditor, SanteDB.Configuration", "System.Drawing.Design.UITypeEditor, System.Drawing"), Binding(typeof(IFhirOperationHandler))]
        public List<TypeReferenceConfiguration> OperationHandlers
        {
            get; set;
        }

        /// <summary>
        /// XML for resource handlers
        /// </summary>
        [XmlArray("messageHandlers"), XmlArrayItem("add"), JsonProperty("messageHandlers")]
        [DisplayName("Message Handlers"), Description("If using a custom set of message handlers (i.e. custom FHIR message events) select the handlers here. If empty, all handlers will be loaded and used")]
        [Editor("SanteDB.Configuration.Editors.TypeSelectorEditor, SanteDB.Configuration", "System.Drawing.Design.UITypeEditor, System.Drawing"), Binding(typeof(IFhirMessageOperation))]
        public List<TypeReferenceConfiguration> MessageHandlers
        {
            get; set;
        }

        /// <summary>
        /// XML for resource handlers
        /// </summary>
        [XmlArray("extensionHandlers"), XmlArrayItem("add"), JsonProperty("extensionHandlers")]
        [DisplayName("Extension Handlers"), Description("If using a custom set of FHIR extensions handlers (i.e. mapping extensions to RIM) select the handlers here. If empty, all handlers will be loaded and used")]
        [Editor("SanteDB.Configuration.Editors.TypeSelectorEditor, SanteDB.Configuration", "System.Drawing.Design.UITypeEditor, System.Drawing"), Binding(typeof(IFhirExtensionHandler))]
        public List<TypeReferenceConfiguration> ExtensionHandlers
        {
            get; set;
        }

        /// <summary>
        /// XML for resource handlers
        /// </summary>
        [XmlArray("profileHandlers"), XmlArrayItem("add"), JsonProperty("profileHandlers")]
        [DisplayName("Profile Handlers"), Description("If using a custom set of FHIR profile validators (i.e. custom validation rules) select the validators here. If empty, all validators will be loaded and used")]
        [Editor("SanteDB.Configuration.Editors.TypeSelectorEditor, SanteDB.Configuration", "System.Drawing.Design.UITypeEditor, System.Drawing"), Binding(typeof(IFhirProfileValidationHandler))]
        public List<TypeReferenceConfiguration> ProfileHandlers
        {
            get; set;
        }

        /// <summary>
        /// XML for resource handlers
        /// </summary>
        [XmlArray("resources"), XmlArrayItem("add"), JsonProperty("resources")]
        [Browsable(false)]
        public List<String> Resources
        {
            get; set;
        }

        /// <summary>
        /// XML for resource handlers
        /// </summary>
        [XmlArray("profiles"), XmlArrayItem("add"), JsonProperty("profiles")]
        [Browsable(false)]
        public List<String> Profiles
        {
            get; set;
        }

        /// <summary>
        /// XML for resource handlers
        /// </summary>
        [XmlArray("messages"), XmlArrayItem("add"), JsonProperty("messages")]
        [Browsable(false)]
        public List<String> Messages
        {
            get; set;
        }

        /// <summary>
        /// XML for resource handlers
        /// </summary>
        [XmlArray("operations"), XmlArrayItem("add"), JsonProperty("operations")]
        [Browsable(false)]
        public List<String> Operations
        {
            get; set;
        }

        /// <summary>
        /// Allows configuration of extensions which are active
        /// </summary>
        [XmlArray("extensions"), XmlArrayItem("add"), JsonProperty("extensions")]
        [Browsable(false)]
        public List<String> Extensions
        {
            get; set;
        }

        /// <summary>
        /// When set, describes the base uri for all resources on this FHIR service.
        /// </summary>
        [XmlElement("base"), JsonProperty("base")]
        [DisplayName("Operation Base URL"), Description("Used as the base URL for this server. Use this if the incoming HOST header will be different than the external host header (i.e. if running behind a reverse proxy)")]
        public String ResourceBaseUri { get; set; }

        /// <summary>
        /// Behavior modifiers
        /// </summary>
        [XmlArray("behaviorModifiers"), XmlArrayItem("add"), JsonProperty("behaviorModifiers")]
        [DisplayName("Behavior Modifiers"), Description("Behaviors which are are permitted for this operation")]
        [Editor("SanteDB.Configuration.Editors.TypeSelectorEditor, SanteDB.Configuration", "System.Drawing.Design.UITypeEditor, System.Drawing"), Binding(typeof(IFhirRestBehaviorModifier))]
        public List<TypeReferenceConfiguration> BehaviorModifiers { get; set; }

        /// <summary>
        /// Default content type
        /// </summary>
        [XmlAttribute("defaultContentType"), JsonProperty("defaultContentType")]
        [DisplayName("Default Format"), Description("The default format to use when the client does not specify a perferred format")]
        public FhirResponseFormatConfiguration DefaultResponseFormat { get; set; }
<<<<<<< HEAD
=======

        /// <summary>
        /// Persist element identifier
        /// </summary>
        [XmlAttribute("persistElementId"), JsonProperty("persistElementId")]
        [Category("Processing")]
        [DisplayName("Persist ElementID"), Description("Maps the elementId to the persistence layer ")]
        public bool PersistElementId { get; set; }
    }
>>>>>>> 8d5d44b2

        /// <summary>
        /// Strict processing flag
        /// </summary>
        [XmlAttribute("strictParsing"), JsonProperty("strictParsing")]
        [Category("Processing")]
        [DisplayName("Strict Processing"), Description("Controls whether the FHIR layer should strictly validate messages")]
        public bool StrictProcessing { get; set; }

        [XmlAttribute("persistElementId"), JsonProperty("persistElementId")]
        [Category("Processing")]
        [DisplayName("Persist ElementID"), Description("Maps the elementId to the persistence layer ")]
        public bool PersistElementId { get; set; }
    }
}<|MERGE_RESOLUTION|>--- conflicted
+++ resolved
@@ -1,5 +1,5 @@
 ﻿/*
- * Copyright (C) 2021 - 2023, SanteSuite Inc. and the SanteSuite Contributors (See NOTICE.md for full copyright notices)
+ * Copyright (C) 2021 - 2022, SanteSuite Inc. and the SanteSuite Contributors (See NOTICE.md for full copyright notices)
  * Copyright (C) 2019 - 2021, Fyfe Software Inc. and the SanteSuite Contributors
  * Portions Copyright (C) 2015-2018 Mohawk College of Applied Arts and Technology
  * 
@@ -16,7 +16,7 @@
  * the License.
  * 
  * User: fyfej
- * Date: 2023-3-10
+ * Date: 2021-10-29
  */
 using Newtonsoft.Json;
 using SanteDB.Core.Configuration;
@@ -27,6 +27,7 @@
 using System.Collections.Generic;
 using System.ComponentModel;
 using System.Diagnostics.CodeAnalysis;
+using System.Linq;
 using System.Xml.Serialization;
 
 namespace SanteDB.Messaging.FHIR.Configuration
@@ -184,8 +185,6 @@
         [XmlAttribute("defaultContentType"), JsonProperty("defaultContentType")]
         [DisplayName("Default Format"), Description("The default format to use when the client does not specify a perferred format")]
         public FhirResponseFormatConfiguration DefaultResponseFormat { get; set; }
-<<<<<<< HEAD
-=======
 
         /// <summary>
         /// Persist element identifier
@@ -195,19 +194,17 @@
         [DisplayName("Persist ElementID"), Description("Maps the elementId to the persistence layer ")]
         public bool PersistElementId { get; set; }
     }
->>>>>>> 8d5d44b2
-
-        /// <summary>
-        /// Strict processing flag
-        /// </summary>
-        [XmlAttribute("strictParsing"), JsonProperty("strictParsing")]
-        [Category("Processing")]
-        [DisplayName("Strict Processing"), Description("Controls whether the FHIR layer should strictly validate messages")]
-        public bool StrictProcessing { get; set; }
-
-        [XmlAttribute("persistElementId"), JsonProperty("persistElementId")]
-        [Category("Processing")]
-        [DisplayName("Persist ElementID"), Description("Maps the elementId to the persistence layer ")]
-        public bool PersistElementId { get; set; }
+
+    /// <summary>
+    /// FHIR Response format configuration
+    /// </summary>
+    [XmlType(nameof(FhirResponseFormatConfiguration), Namespace = "http://santedb.org/configuration")]
+    public enum FhirResponseFormatConfiguration
+    {
+        [XmlEnum("application/fhir+json")]
+        Json,
+
+        [XmlEnum("application/fhir+xml")]
+        Xml
     }
 }