﻿/*
 * Copyright (C) 2021 - 2022, SanteSuite Inc. and the SanteSuite Contributors (See NOTICE.md for full copyright notices)
 * Copyright (C) 2019 - 2021, Fyfe Software Inc. and the SanteSuite Contributors
 * Portions Copyright (C) 2015-2018 Mohawk College of Applied Arts and Technology
 * 
 * Licensed under the Apache License, Version 2.0 (the "License"); you 
 * may not use this file except in compliance with the License. You may 
 * obtain a copy of the License at 
 * 
 * http://www.apache.org/licenses/LICENSE-2.0 
 * 
 * Unless required by applicable law or agreed to in writing, software
 * distributed under the License is distributed on an "AS IS" BASIS, WITHOUT
 * WARRANTIES OR CONDITIONS OF ANY KIND, either express or implied. See the 
 * License for the specific language governing permissions and limitations under 
 * the License.
 * 
 * User: fyfej
 * Date: 2021-10-29
 */
using Newtonsoft.Json;
using SanteDB.Core.Configuration;
using SanteDB.Core.Model.Attributes;
using SanteDB.Messaging.FHIR.Extensions;
using SanteDB.Messaging.FHIR.Handlers;
using System;
using System.Collections.Generic;
using System.ComponentModel;
using System.Diagnostics.CodeAnalysis;
using System.Linq;
using System.Xml.Serialization;

namespace SanteDB.Messaging.FHIR.Configuration
{
    /// <summary>
    /// FHIR service configuration
    /// </summary>
    [ExcludeFromCodeCoverage]
    [XmlType(nameof(FhirServiceConfigurationSection), Namespace = "http://santedb.org/configuration")]
    public class FhirServiceConfigurationSection : IConfigurationSection
    {
        /// <summary>
        /// Creates a new instance of the WcfEndpoint
        /// </summary>
        public FhirServiceConfigurationSection()
        {
        }

        /// <summary>
        /// Gets the WCF endpoint name that the FHIR service listens on
        /// </summary>
        [XmlAttribute("restEndpoint"), JsonProperty("restEndpoint"), DisplayName("REST API Service Name"), Description("If you're using a service name other than FHIR for the REST API registration, enter it here")]
        public string WcfEndpoint { get; set; }

        /// <summary>
        /// The landing page file
        /// </summary>
        [Editor("System.Windows.Forms.Design.FileNameEditor, System.Design", "System.Drawing.Design.UITypeEditor, System.Drawing")]
        [XmlAttribute("index"), JsonProperty("index"), DisplayName("Landing Page"), Description("If you would like the FHIR service to serve out an HTML page on root access instead of the default page, select it here")]
        public string LandingPage { get; set; }

        /// <summary>
        /// XML for resource handlers
        /// </summary>
        [XmlArray("resourceHandlers"), XmlArrayItem("add"), JsonProperty("resourceHandlers")]
        [DisplayName("Resource Handlers"), Description("If using a custom set of resource handlers (i.e. custom FHIR resource mapping) select the handlers here. If empty, all handlers will be loaded and used")]
        [Editor("SanteDB.Configuration.Editors.TypeSelectorEditor, SanteDB.Configuration", "System.Drawing.Design.UITypeEditor, System.Drawing"), Binding(typeof(IFhirResourceHandler))]
        public List<TypeReferenceConfiguration> ResourceHandlers
        {
            get; set;
        }

        /// <summary>
        /// XML for resource handlers
        /// </summary>
        [XmlArray("operationHandlers"), XmlArrayItem("add"), JsonProperty("operationHandlers")]
        [DisplayName("Operation Handlers"), Description("If using a custom set of operation handlers (i.e. custom FHIR $operations) select the handlers here. If empty, all handlers will be loaded and used")]
        [Editor("SanteDB.Configuration.Editors.TypeSelectorEditor, SanteDB.Configuration", "System.Drawing.Design.UITypeEditor, System.Drawing"), Binding(typeof(IFhirOperationHandler))]
        public List<TypeReferenceConfiguration> OperationHandlers
        {
            get; set;
        }

        /// <summary>
        /// XML for resource handlers
        /// </summary>
        [XmlArray("messageHandlers"), XmlArrayItem("add"), JsonProperty("messageHandlers")]
        [DisplayName("Message Handlers"), Description("If using a custom set of message handlers (i.e. custom FHIR message events) select the handlers here. If empty, all handlers will be loaded and used")]
        [Editor("SanteDB.Configuration.Editors.TypeSelectorEditor, SanteDB.Configuration", "System.Drawing.Design.UITypeEditor, System.Drawing"), Binding(typeof(IFhirMessageOperation))]
        public List<TypeReferenceConfiguration> MessageHandlers
        {
            get; set;
        }

        /// <summary>
        /// XML for resource handlers
        /// </summary>
        [XmlArray("extensionHandlers"), XmlArrayItem("add"), JsonProperty("extensionHandlers")]
        [DisplayName("Extension Handlers"), Description("If using a custom set of FHIR extensions handlers (i.e. mapping extensions to RIM) select the handlers here. If empty, all handlers will be loaded and used")]
        [Editor("SanteDB.Configuration.Editors.TypeSelectorEditor, SanteDB.Configuration", "System.Drawing.Design.UITypeEditor, System.Drawing"), Binding(typeof(IFhirExtensionHandler))]
        public List<TypeReferenceConfiguration> ExtensionHandlers
        {
            get; set;
        }

        /// <summary>
        /// XML for resource handlers
        /// </summary>
        [XmlArray("profileHandlers"), XmlArrayItem("add"), JsonProperty("profileHandlers")]
        [DisplayName("Profile Handlers"), Description("If using a custom set of FHIR profile validators (i.e. custom validation rules) select the validators here. If empty, all validators will be loaded and used")]
        [Editor("SanteDB.Configuration.Editors.TypeSelectorEditor, SanteDB.Configuration", "System.Drawing.Design.UITypeEditor, System.Drawing"), Binding(typeof(IFhirProfileValidationHandler))]
        public List<TypeReferenceConfiguration> ProfileHandlers
        {
            get; set;
        }

        /// <summary>
        /// XML for resource handlers
        /// </summary>
        [XmlArray("resources"), XmlArrayItem("add"), JsonProperty("resources")]
        [Browsable(false)]
        public List<String> Resources
        {
            get; set;
        }

        /// <summary>
        /// XML for resource handlers
        /// </summary>
        [XmlArray("profiles"), XmlArrayItem("add"), JsonProperty("profiles")]
        [Browsable(false)]
        public List<String> Profiles
        {
            get; set;
        }

        /// <summary>
        /// XML for resource handlers
        /// </summary>
        [XmlArray("messages"), XmlArrayItem("add"), JsonProperty("messages")]
        [Browsable(false)]
        public List<String> Messages
        {
            get; set;
        }

        /// <summary>
        /// XML for resource handlers
        /// </summary>
        [XmlArray("operations"), XmlArrayItem("add"), JsonProperty("operations")]
        [Browsable(false)]
        public List<String> Operations
        {
            get; set;
        }

        /// <summary>
        /// Allows configuration of extensions which are active
        /// </summary>
        [XmlArray("extensions"), XmlArrayItem("add"), JsonProperty("extensions")]
        [Browsable(false)]
        public List<String> Extensions
        {
            get; set;
        }

        /// <summary>
        /// When set, describes the base uri for all resources on this FHIR service.
        /// </summary>
        [XmlElement("base"), JsonProperty("base")]
        [DisplayName("Operation Base URL"), Description("Used as the base URL for this server. Use this if the incoming HOST header will be different than the external host header (i.e. if running behind a reverse proxy)")]
        public String ResourceBaseUri { get; set; }

        /// <summary>
        /// Behavior modifiers
        /// </summary>
        [XmlArray("behaviorModifiers"), XmlArrayItem("add"), JsonProperty("behaviorModifiers")]
        [DisplayName("Behavior Modifiers"), Description("Behaviors which are are permitted for this operation")]
        [Editor("SanteDB.Configuration.Editors.TypeSelectorEditor, SanteDB.Configuration", "System.Drawing.Design.UITypeEditor, System.Drawing"), Binding(typeof(IFhirRestBehaviorModifier))]
        public List<TypeReferenceConfiguration> BehaviorModifiers { get; set; }

        /// <summary>
        /// Default content type
        /// </summary>
        [XmlAttribute("defaultContentType"), JsonProperty("defaultContentType")]
        [DisplayName("Default Format"), Description("The default format to use when the client does not specify a perferred format")]
        public FhirResponseFormatConfiguration DefaultResponseFormat { get; set; }

        /// <summary>
        /// Persist element identifier
        /// </summary>
<<<<<<< HEAD
=======
        [XmlAttribute("strictParsing"), JsonProperty("strictParsing")]
        [Category("Processing")]
        [DisplayName("Strict Processing"), Description("Controls whether the FHIR layer should strictly validate messages")]
        public bool StrictProcessing { get; set; }

        /// <summary>
        /// Gets or sets whether element identifier should be persisted
        /// </summary>
>>>>>>> f9cb854f
        [XmlAttribute("persistElementId"), JsonProperty("persistElementId")]
        [Category("Processing")]
        [DisplayName("Persist ElementID"), Description("Maps the elementId to the persistence layer ")]
        public bool PersistElementId { get; set; }
    }

    /// <summary>
    /// FHIR Response format configuration
    /// </summary>
    [XmlType(nameof(FhirResponseFormatConfiguration), Namespace = "http://santedb.org/configuration")]
    public enum FhirResponseFormatConfiguration
    {
        [XmlEnum("application/fhir+json")]
        Json,

        [XmlEnum("application/fhir+xml")]
        Xml
    }
}<|MERGE_RESOLUTION|>--- conflicted
+++ resolved
@@ -1,5 +1,5 @@
 ﻿/*
- * Copyright (C) 2021 - 2022, SanteSuite Inc. and the SanteSuite Contributors (See NOTICE.md for full copyright notices)
+ * Copyright (C) 2021 - 2023, SanteSuite Inc. and the SanteSuite Contributors (See NOTICE.md for full copyright notices)
  * Copyright (C) 2019 - 2021, Fyfe Software Inc. and the SanteSuite Contributors
  * Portions Copyright (C) 2015-2018 Mohawk College of Applied Arts and Technology
  * 
@@ -16,7 +16,7 @@
  * the License.
  * 
  * User: fyfej
- * Date: 2021-10-29
+ * Date: 2023-3-10
  */
 using Newtonsoft.Json;
 using SanteDB.Core.Configuration;
@@ -27,7 +27,6 @@
 using System.Collections.Generic;
 using System.ComponentModel;
 using System.Diagnostics.CodeAnalysis;
-using System.Linq;
 using System.Xml.Serialization;
 
 namespace SanteDB.Messaging.FHIR.Configuration
@@ -187,10 +186,8 @@
         public FhirResponseFormatConfiguration DefaultResponseFormat { get; set; }
 
         /// <summary>
-        /// Persist element identifier
-        /// </summary>
-<<<<<<< HEAD
-=======
+        /// Strict processing flag
+        /// </summary>
         [XmlAttribute("strictParsing"), JsonProperty("strictParsing")]
         [Category("Processing")]
         [DisplayName("Strict Processing"), Description("Controls whether the FHIR layer should strictly validate messages")]
@@ -199,23 +196,9 @@
         /// <summary>
         /// Gets or sets whether element identifier should be persisted
         /// </summary>
->>>>>>> f9cb854f
         [XmlAttribute("persistElementId"), JsonProperty("persistElementId")]
         [Category("Processing")]
         [DisplayName("Persist ElementID"), Description("Maps the elementId to the persistence layer ")]
         public bool PersistElementId { get; set; }
     }
-
-    /// <summary>
-    /// FHIR Response format configuration
-    /// </summary>
-    [XmlType(nameof(FhirResponseFormatConfiguration), Namespace = "http://santedb.org/configuration")]
-    public enum FhirResponseFormatConfiguration
-    {
-        [XmlEnum("application/fhir+json")]
-        Json,
-
-        [XmlEnum("application/fhir+xml")]
-        Xml
-    }
 }