--- conflicted
+++ resolved
@@ -29,10 +29,7 @@
 using SanteDB.Messaging.FHIR.Util;
 using System;
 using System.Collections.Generic;
-<<<<<<< HEAD
-=======
 using System.Diagnostics.CodeAnalysis;
->>>>>>> 80831380
 using System.IO;
 using System.Reflection;
 using System.Text;
@@ -43,8 +40,6 @@
     /// <summary>
     /// Scans the configured directory on application startup to import or seed data into SanteDB from FHIR
     /// </summary>
-<<<<<<< HEAD
-=======
     /// <remarks>
     /// <para>This service, like the <see cref="SanteDB.Server.Core.Persistence.DataInitializationService"/> reads FHIR resource
     /// files in the configured directory and imports the data from those files (on system startup) into the CDR instance. FHIR resource files
@@ -53,7 +48,6 @@
     /// suffixed with <c>-response</c> to indicate any information returned by the FHIR handler for the contained resources.</para>
     /// </remarks>
     [ExcludeFromCodeCoverage]
->>>>>>> 80831380
     public class FhirDataInitializationService : IDaemonService, IReportProgressChanged
     {
         // Trace source
