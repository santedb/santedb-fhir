--- conflicted
+++ resolved
@@ -56,15 +56,9 @@
   </PropertyGroup>
   <ItemGroup>
     <PackageReference Include="Hl7.Fhir.R4">
-<<<<<<< HEAD
-      <Version>3.5.0</Version>
-    </PackageReference>
-    <PackageReference Include="Microsoft.IdentityModel.Tokens" Version="6.13.1" />
-=======
       <Version>3.6.0</Version>
     </PackageReference>
     <PackageReference Include="Microsoft.IdentityModel.Tokens" Version="6.14.1" />
->>>>>>> f11c5396
     <PackageReference Include="Newtonsoft.Json" Version="13.0.1" />
    <!-- <Reference Include="System" />
     <Reference Include="System.Configuration" />
