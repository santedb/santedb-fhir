--- conflicted
+++ resolved
@@ -44,12 +44,8 @@
     /// </summary>
     public class MedicationAdministrationResourceHandler : RepositoryResourceHandlerBase<MedicationAdministration, SubstanceAdministration>
     {
-<<<<<<< HEAD
-        private readonly Guid[] IZ_TYPES = new Guid[] {
-=======
         private readonly Guid[] IZ_TYPES =
         {
->>>>>>> d5fa94e8
             Guid.Parse("f3be6b88-bc8f-4263-a779-86f21ea10a47"), Guid.Parse("6e7a3521-2967-4c0a-80ec-6c5c197b2178"), Guid.Parse("0331e13f-f471-4fbd-92dc-66e0a46239d5")
         };
 
@@ -107,14 +103,9 @@
         {
             var retVal = DataTypeConverter.CreateResource<MedicationAdministration>(model);
 
-<<<<<<< HEAD
-            retVal.Identifier = model.LoadCollection<ActIdentifier>(nameof(Act.Identifiers)).Select(o => DataTypeConverter.ToFhirIdentifier(o)).ToList();
-            retVal.StatusReason = new List<CodeableConcept>() { DataTypeConverter.ToFhirCodeableConcept(model.LoadProperty<Concept>(nameof(Act.ReasonConcept))) };
-=======
             retVal.Identifier = model.LoadCollection<ActIdentifier>(nameof(Act.Identifiers)).Select(DataTypeConverter.ToFhirIdentifier).ToList();
             retVal.StatusReason = new List<CodeableConcept> {DataTypeConverter.ToFhirCodeableConcept(model.LoadProperty<Concept>(nameof(Act.ReasonConcept)))};
 
->>>>>>> d5fa94e8
             switch (model.StatusConceptKey.ToString().ToUpper())
             {
                 case StatusKeyStrings.Active:
@@ -166,12 +157,8 @@
 
             // Encounter
             var erService = ApplicationServiceContext.Current.GetService<IDataPersistenceService<EntityRelationship>>();
-<<<<<<< HEAD
             int tr = 0;
-=======
-            var tr = 0;
->>>>>>> d5fa94e8
-            var enc = erService.Query(o => o.TargetEntityKey == model.Key && o.RelationshipTypeKey == ActRelationshipTypeKeys.HasComponent && o.ObsoleteVersionSequenceId == null, 0, 10, out tr, AuthenticationContext.Current.Principal);
+            var enc = erService.Query(o => o.TargetEntityKey == model.Key && o.RelationshipTypeKey == ActRelationshipTypeKeys.HasComponent && o.ObsoleteVersionSequenceId == null, AuthenticationContext.Current.Principal);
             if (enc != null)
             {
                 retVal.EventHistory = enc.Select(o => DataTypeConverter.CreateNonVersionedReference<Encounter>(o.TargetEntityKey)).ToList();
@@ -184,9 +171,6 @@
             // performer
             var performer = model.LoadCollection<ActParticipation>(nameof(Act.Participations)).Where(o => o.ParticipationRoleKey == ActParticipationKey.Performer || o.ParticipationRoleKey == ActParticipationKey.Authororiginator);
 
-<<<<<<< HEAD
-            retVal.Dosage = new MedicationAdministration.DosageComponent()
-=======
             retVal.Performer = performer.Select(o => new MedicationAdministration.PerformerComponent
             {
                 Actor = DataTypeConverter.CreateVersionedReference<Practitioner>(o.LoadProperty<Entity>(nameof(ActParticipation.PlayerEntity)))
@@ -194,7 +178,6 @@
 
 
             retVal.Dosage = new MedicationAdministration.DosageComponent
->>>>>>> d5fa94e8
             {
                 Site = DataTypeConverter.ToFhirCodeableConcept(model.LoadProperty<Concept>("Site")),
                 Route = DataTypeConverter.ToFhirCodeableConcept(model.LoadProperty<Concept>("Route")),
@@ -217,12 +200,6 @@
         }
 
         /// <summary>
-<<<<<<< HEAD
-		/// Query for substance administrations that aren't immunizations
-		/// </summary>
-		/// <param name="query">The query.</param>
-		protected override IQueryResultSet<SubstanceAdministration> Query(System.Linq.Expressions.Expression<Func<SubstanceAdministration, bool>> query)
-=======
         /// Query for substance administrations that aren't immunizations
         /// </summary>
         /// <param name="query">The query.</param>
@@ -231,36 +208,40 @@
         /// <param name="totalResults">The total results.</param>
         /// <param name="queryId">The unique query state identifier</param>
         /// <returns>Returns the list of models which match the given parameters.</returns>
-        protected override IEnumerable<SubstanceAdministration> Query(Expression<Func<SubstanceAdministration, bool>> query, Guid queryId, int offset, int count, out int totalResults)
->>>>>>> d5fa94e8
+		protected override IQueryResultSet<SubstanceAdministration> Query(System.Linq.Expressions.Expression<Func<SubstanceAdministration, bool>> query)
         {
             var drugTherapy = Guid.Parse("7D84A057-1FCC-4054-A51F-B77D230FC6D1");
 
-<<<<<<< HEAD
-            var obsoletionReference = System.Linq.Expressions.Expression.MakeBinary(System.Linq.Expressions.ExpressionType.Equal, System.Linq.Expressions.Expression.Convert(System.Linq.Expressions.Expression.MakeMemberAccess(query.Parameters[0], typeof(SubstanceAdministration).GetProperty(nameof(SubstanceAdministration.StatusConceptKey))), typeof(Guid)), System.Linq.Expressions.Expression.Constant(StatusKeys.Completed));
-            var typeReference = System.Linq.Expressions.Expression.MakeBinary(System.Linq.Expressions.ExpressionType.Equal, System.Linq.Expressions.Expression.Convert(System.Linq.Expressions.Expression.MakeMemberAccess(query.Parameters[0], typeof(SubstanceAdministration).GetProperty(nameof(SubstanceAdministration.TypeConceptKey))), typeof(Guid)), System.Linq.Expressions.Expression.Constant(drugTherapy));
-            query = System.Linq.Expressions.Expression.Lambda<Func<SubstanceAdministration, bool>>(System.Linq.Expressions.Expression.AndAlso(System.Linq.Expressions.Expression.AndAlso(obsoletionReference, query.Body), typeReference), query.Parameters);
-
-            return this.m_repository.Find(query);
-        }
-
-        /// <summary>
-        /// Get interactions
-        /// </summary>
-        protected override IEnumerable<ResourceInteractionComponent> GetInteractions()
-        {
-            return new TypeRestfulInteraction[]
-=======
             var obsoletionReference = Expression.MakeBinary(ExpressionType.Equal, Expression.Convert(Expression.MakeMemberAccess(query.Parameters[0], typeof(SubstanceAdministration).GetProperty(nameof(SubstanceAdministration.StatusConceptKey))), typeof(Guid)), Expression.Constant(StatusKeys.Completed));
             var typeReference = Expression.MakeBinary(ExpressionType.Equal, Expression.Convert(Expression.MakeMemberAccess(query.Parameters[0], typeof(SubstanceAdministration).GetProperty(nameof(SubstanceAdministration.TypeConceptKey))), typeof(Guid)), Expression.Constant(drugTherapy));
 
             query = Expression.Lambda<Func<SubstanceAdministration, bool>>(Expression.AndAlso(Expression.AndAlso(obsoletionReference, query.Body), typeReference), query.Parameters);
 
-            if (queryId == Guid.Empty)
->>>>>>> d5fa94e8
-            {
-                return this.m_repository.Find(query, offset, count, out totalResults);
-            }
+            return this.m_repository.Find(query);
+        }
+
+        /// <summary>
+        /// Get interactions
+        /// </summary>
+        protected override IEnumerable<ResourceInteractionComponent> GetInteractions()
+        {
+            return new TypeRestfulInteraction[]
+            {
+                TypeRestfulInteraction.HistoryInstance,
+                TypeRestfulInteraction.Read,
+                TypeRestfulInteraction.SearchType,
+                TypeRestfulInteraction.Vread,
+                TypeRestfulInteraction.Delete
+            }.Select(o => new ResourceInteractionComponent() { Code = o });
+        }
+
+        /// <summary>
+        /// Get included resources
+        /// </summary>
+        protected override IEnumerable<Resource> GetIncludes(SubstanceAdministration resource, IEnumerable<IncludeInstruction> includePaths)
+        {
+            throw new NotImplementedException(m_localizationService.GetString("error.type.NotImplementedException"));
+        }
 
             return (this.m_repository as IPersistableQueryRepositoryService<SubstanceAdministration>).Find(query, offset, count, out totalResults, queryId);
         }
