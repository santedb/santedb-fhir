﻿/*
 * Copyright (C) 2021 - 2021, SanteSuite Inc. and the SanteSuite Contributors (See NOTICE.md for full copyright notices)
 * Copyright (C) 2019 - 2021, Fyfe Software Inc. and the SanteSuite Contributors
 * Portions Copyright (C) 2015-2018 Mohawk College of Applied Arts and Technology
 *
 * Licensed under the Apache License, Version 2.0 (the "License"); you
 * may not use this file except in compliance with the License. You may
 * obtain a copy of the License at
 *
 * http://www.apache.org/licenses/LICENSE-2.0
 *
 * Unless required by applicable law or agreed to in writing, software
 * distributed under the License is distributed on an "AS IS" BASIS, WITHOUT
 * WARRANTIES OR CONDITIONS OF ANY KIND, either express or implied. See the
 * License for the specific language governing permissions and limitations under
 * the License.
 *
 * User: fyfej
 * Date: 2021-8-5
 */

using Hl7.Fhir.Model;
using SanteDB.Core;
using SanteDB.Core.Diagnostics;
using SanteDB.Core.Model;
using SanteDB.Core.Model.Acts;
using SanteDB.Core.Model.Constants;
using SanteDB.Core.Model.DataTypes;
using SanteDB.Core.Model.Entities;
using SanteDB.Core.Model.Query;
using SanteDB.Core.Services;
using SanteDB.Messaging.FHIR.Util;
using System;
using System.Collections.Generic;
using System.Linq;
using System.Linq.Expressions;
using static Hl7.Fhir.Model.CapabilityStatement;

namespace SanteDB.Messaging.FHIR.Handlers
{
    /// <summary>
    /// Resource handler for immunization classes.
    /// </summary>
    public class ImmunizationResourceHandler : RepositoryResourceHandlerBase<Immunization, SubstanceAdministration>
    {
        private readonly Guid INITIAL_IMMUNIZATION = Guid.Parse("f3be6b88-bc8f-4263-a779-86f21ea10a47");
        private readonly Guid IMMUNIZATION = Guid.Parse("6e7a3521-2967-4c0a-80ec-6c5c197b2178");
        private readonly Guid BOOSTER_IMMUNIZATION = Guid.Parse("0331e13f-f471-4fbd-92dc-66e0a46239d5");
        private readonly Tracer m_tracer = Tracer.GetTracer(typeof(ImmunizationResourceHandler));

        /// <summary>
        /// Create a new resource handler
        /// </summary>
        public ImmunizationResourceHandler(IRepositoryService<SubstanceAdministration> repo, ILocalizationService localizationService) : base(repo, localizationService)
        {
        }

        /// <summary>
        /// Can map object
        /// </summary>
        public override bool CanMapObject(object instance) => instance is Immunization ||
            instance is SubstanceAdministration sbadm && (sbadm.TypeConceptKey == BOOSTER_IMMUNIZATION || sbadm.TypeConceptKey == INITIAL_IMMUNIZATION || sbadm.TypeConceptKey == IMMUNIZATION);

        /// <summary>
        /// Maps the substance administration to FHIR.
        /// </summary>
        /// <param name="model">The model.</param>
        /// <param name="restOperationContext">The operation context in which this method is being called</param>
        /// <returns>Returns the mapped FHIR resource.</returns>
        protected override Immunization MapToFhir(SubstanceAdministration model)
        {
            var retVal = DataTypeConverter.CreateResource<Immunization>(model);

            retVal.DoseQuantity = new Quantity()
            {
                Unit = DataTypeConverter.ToFhirCodeableConcept(model.LoadProperty<Concept>(nameof(SubstanceAdministration.DoseUnit)), "http://hl7.org/fhir/sid/ucum")?.GetCoding().Code,
                Value = model.DoseQuantity
            };
            retVal.RecordedElement = new FhirDateTime(model.ActTime); // TODO: This is probably not the best place to put this?
            retVal.Route = DataTypeConverter.ToFhirCodeableConcept(model.LoadProperty<Concept>(nameof(SubstanceAdministration.Route)));
            retVal.Site = DataTypeConverter.ToFhirCodeableConcept(model.LoadProperty<Concept>(nameof(SubstanceAdministration.Site)));
            retVal.StatusReason = DataTypeConverter.ToFhirCodeableConcept(model.LoadProperty<Concept>(nameof(SubstanceAdministration.ReasonConcept)));
            switch (model.StatusConceptKey?.ToString().ToUpper())
            {
                case StatusKeyStrings.Completed:
                    if (model.IsNegated)
                        retVal.Status = Immunization.ImmunizationStatusCodes.NotDone;
                    else
                        retVal.Status = Immunization.ImmunizationStatusCodes.Completed;
                    break;

                case StatusKeyStrings.Nullified:
                    retVal.Status = Immunization.ImmunizationStatusCodes.EnteredInError;
                    break;
            }

            // Material
            var matPtcpt = model.Participations.FirstOrDefault(o => o.ParticipationRoleKey == ActParticipationKey.Consumable) ??
                model.Participations.FirstOrDefault(o => o.ParticipationRoleKey == ActParticipationKey.Product);
            if (matPtcpt != null)
            {
                var matl = matPtcpt.LoadProperty<Material>(nameof(ActParticipation.PlayerEntity));
                retVal.VaccineCode = DataTypeConverter.ToFhirCodeableConcept(matl.LoadProperty<Concept>(nameof(Act.TypeConcept)));
                retVal.ExpirationDateElement = matl.ExpiryDate.HasValue ? DataTypeConverter.ToFhirDate(matl.ExpiryDate) : null;
                retVal.LotNumber = (matl as ManufacturedMaterial)?.LotNumber;
            }
            else
                retVal.ExpirationDate = null;

            // RCT
            var rct = model.Participations.FirstOrDefault(o => o.ParticipationRoleKey == ActParticipationKey.RecordTarget);
            if (rct != null)
            {
                retVal.Patient = DataTypeConverter.CreateVersionedReference<Patient>(rct.LoadProperty<Entity>("PlayerEntity"));
            }

            // Performer
            retVal.Performer.AddRange(model.Participations.Where(c => c.ParticipationRoleKey == ActParticipationKey.Performer).Select(c => new Immunization.PerformerComponent
            {
                Actor = DataTypeConverter.CreateVersionedReference<Practitioner>(c.LoadProperty<Entity>(nameof(ActParticipation.PlayerEntity)))
            }));

            // Protocol
            foreach (var itm in model.Protocols)
            {
                Immunization.ProtocolAppliedComponent protocol = new Immunization.ProtocolAppliedComponent();
                var dbProtocol = itm.LoadProperty<Protocol>(nameof(ActProtocol.Protocol));
                protocol.DoseNumber = new Integer(model.SequenceId);

                // Protocol lookup
                protocol.Series = dbProtocol?.Name;
                retVal.ProtocolApplied.Add(protocol);
            }

            return retVal;
        }

        /// <summary>
        /// Map an immunization FHIR resource to a substance administration.
        /// </summary>
        /// <param name="resource">The resource.</param>
        /// <param name="restOperationContext">The operation context in which this method is being called</param>
        /// <returns>Returns the mapped model.</returns>
        protected override SubstanceAdministration MapToModel(Immunization resource)
        {
            var substanceAdministration = new SubstanceAdministration
            {
                ActTime = DataTypeConverter.ToDateTimeOffset(resource.RecordedElement).GetValueOrDefault(),
                DoseQuantity = resource.DoseQuantity?.Value ?? 0,
                DoseUnit = resource.DoseQuantity != null ? DataTypeConverter.ToConcept<String>(resource.DoseQuantity.Unit, "http://hl7.org/fhir/sid/ucum") : null,
                Extensions = resource.Extension?.Select(DataTypeConverter.ToActExtension).ToList(),
                Identifiers = resource.Identifier?.Select(DataTypeConverter.ToActIdentifier).ToList(),
                Key = Guid.NewGuid(),
                MoodConceptKey = ActMoodKeys.Eventoccurrence,
                StatusConceptKey = resource.Status == Immunization.ImmunizationStatusCodes.Completed ? StatusKeys.Completed : resource.Status == Immunization.ImmunizationStatusCodes.EnteredInError ? StatusKeys.Nullified : StatusKeys.Completed,
                IsNegated = resource.Status == Immunization.ImmunizationStatusCodes.NotDone,
                RouteKey = DataTypeConverter.ToConcept(resource.Route)?.Key,
                SiteKey = DataTypeConverter.ToConcept(resource.Site)?.Key,
            };

            Guid key;
            if (Guid.TryParse(resource.Id, out key))
            {
                substanceAdministration.Key = key;
            }

            // Patient
            if (resource.Patient != null)
            {
                // Is the subject a uuid
                if (resource.Patient.Reference.StartsWith("urn:uuid:"))
                    substanceAdministration.Participations.Add(new ActParticipation(ActParticipationKey.RecordTarget, Guid.Parse(resource.Patient.Reference.Substring(9))));
                else
                {
                    this.m_tracer.TraceError("Only UUID references are supported");
                    throw new NotSupportedException(this.m_localizationService.GetString("error.type.NotSupportedExeption.paramOnlySupported", new
                    {
                        param = "UUID"
                    }));
                }
            }

            // Encounter
            if (resource.Encounter != null)
            {
                // Is the subject a uuid
                if (resource.Encounter.Reference.StartsWith("urn:uuid:"))
                    substanceAdministration.Relationships.Add(new ActRelationship(ActRelationshipTypeKeys.HasComponent, substanceAdministration.Key)
                    {
                        SourceEntityKey = Guid.Parse(resource.Encounter.Reference.Substring(9))
                    });
                else
                {
                    this.m_tracer.TraceError("Only UUID references are supported");
                    throw new NotSupportedException(this.m_localizationService.GetString("error.type.NotSupportedExeption.paramOnlySupported", new
                    {
                        param = "UUID"
                    }));
                }
            }

            substanceAdministration.Participations.AddRange(resource.Performer.Select(c => new ActParticipation(ActParticipationKey.Performer, Guid.Parse(c.Actor.Reference.Substring(9)))));

            // Find the material that was issued
            if (resource.VaccineCode != null)
            {
                var concept = DataTypeConverter.ToConcept(resource.VaccineCode);

                if (concept == null)
                {
                    this.m_traceSource.TraceWarning("Ignoring administration {0} don't have concept mapped", resource.VaccineCode);
                    return null;
                }

                // Get the material
<<<<<<< HEAD
                var material = ApplicationServiceContext.Current.GetService<IRepositoryService<Material>>().Find(m => m.TypeConceptKey == concept.Key).FirstOrDefault();
=======
                var material = ApplicationServiceContext.Current.GetService<IRepositoryService<Material>>().Find(m => m.TypeConceptKey == concept.Key, 0, 1, out _).FirstOrDefault();

>>>>>>> d5fa94e8
                if (material == null)
                {
                    this.m_traceSource.TraceWarning("Ignoring administration {0} don't have material registered for {1}", resource.VaccineCode, concept?.Mnemonic);
                    return null;
                }

                substanceAdministration.Participations.Add(new ActParticipation(ActParticipationKey.Product, material.Key));

                if (resource.LotNumber != null)
                {
                    // TODO: Need to also find where the GTIN is kept
                    var manufacturedMaterial = ApplicationServiceContext.Current.GetService<IRepositoryService<ManufacturedMaterial>>()
                        .Find(o => o.LotNumber == resource.LotNumber && o.Relationships.Any(r => r.SourceEntityKey == material.Key && r.RelationshipTypeKey == EntityRelationshipTypeKeys.Instance))
                        .FirstOrDefault();

                    if (manufacturedMaterial != null)
                    {
                        substanceAdministration.Participations.Add(new ActParticipation(ActParticipationKey.Consumable, manufacturedMaterial.Key) { Quantity = 1 });
                    }
                        
                }

                // Get dose units
                if (substanceAdministration.DoseQuantity == 0)
                {
                    substanceAdministration.DoseQuantity = 1;
                    substanceAdministration.DoseUnitKey = material.QuantityConceptKey;
                }
            }

            return substanceAdministration;
        }

        /// <summary>
        /// Query for substance administrations.
        /// </summary>
        /// <param name="query">The query to be executed</param>
        /// <returns>Returns the list of models which match the given parameters.</returns>
        protected override IQueryResultSet<SubstanceAdministration> Query(System.Linq.Expressions.Expression<Func<SubstanceAdministration, bool>> query)
        {
            var obsoletionReference = System.Linq.Expressions.Expression.MakeBinary(System.Linq.Expressions.ExpressionType.Equal, System.Linq.Expressions.Expression.Convert(System.Linq.Expressions.Expression.MakeMemberAccess(query.Parameters[0], typeof(SubstanceAdministration).GetProperty(nameof(SubstanceAdministration.StatusConceptKey))), typeof(Guid)), System.Linq.Expressions.Expression.Constant(StatusKeys.Completed));
            var typeReference = System.Linq.Expressions.Expression.MakeBinary(System.Linq.Expressions.ExpressionType.Or,
                System.Linq.Expressions.Expression.MakeBinary(System.Linq.Expressions.ExpressionType.Or,
                    System.Linq.Expressions.Expression.MakeBinary(System.Linq.Expressions.ExpressionType.Equal, System.Linq.Expressions.Expression.Convert(System.Linq.Expressions.Expression.MakeMemberAccess(query.Parameters[0], typeof(SubstanceAdministration).GetProperty(nameof(SubstanceAdministration.TypeConceptKey))), typeof(Guid)), System.Linq.Expressions.Expression.Constant(INITIAL_IMMUNIZATION)),
                    System.Linq.Expressions.Expression.MakeBinary(System.Linq.Expressions.ExpressionType.Equal, System.Linq.Expressions.Expression.Convert(System.Linq.Expressions.Expression.MakeMemberAccess(query.Parameters[0], typeof(SubstanceAdministration).GetProperty(nameof(SubstanceAdministration.TypeConceptKey))), typeof(Guid)), System.Linq.Expressions.Expression.Constant(IMMUNIZATION))
                ),
                System.Linq.Expressions.Expression.MakeBinary(System.Linq.Expressions.ExpressionType.Equal, System.Linq.Expressions.Expression.Convert(System.Linq.Expressions.Expression.MakeMemberAccess(query.Parameters[0], typeof(SubstanceAdministration).GetProperty(nameof(SubstanceAdministration.TypeConceptKey))), typeof(Guid)), System.Linq.Expressions.Expression.Constant(BOOSTER_IMMUNIZATION))
            );

            query = System.Linq.Expressions.Expression.Lambda<Func<SubstanceAdministration, bool>>(System.Linq.Expressions.Expression.AndAlso(System.Linq.Expressions.Expression.AndAlso(obsoletionReference, query.Body), typeReference), query.Parameters);
            return this.m_repository.Find(query);
        }

        /// <summary>
        /// Get interactions
        /// </summary>
        protected override IEnumerable<ResourceInteractionComponent> GetInteractions()
        {
            return new TypeRestfulInteraction[]
            {
                TypeRestfulInteraction.HistoryInstance,
                TypeRestfulInteraction.Read,
                TypeRestfulInteraction.SearchType,
                TypeRestfulInteraction.Vread,
                TypeRestfulInteraction.Create,
                TypeRestfulInteraction.Update,
                TypeRestfulInteraction.Delete
            }.Select(o => new ResourceInteractionComponent() { Code = o });
        }

        /// <summary>
        /// Get included resources
        /// </summary>
        protected override IEnumerable<Resource> GetIncludes(SubstanceAdministration resource, IEnumerable<IncludeInstruction> includePaths)
        {
            throw new NotImplementedException(m_localizationService.GetString("error.type.NotImplementedException"));
        }

        /// <summary>
        /// Get reverse included resources
        /// </summary>
        protected override IEnumerable<Resource> GetReverseIncludes(SubstanceAdministration resource, IEnumerable<IncludeInstruction> reverseIncludePaths)
        {
            throw new NotImplementedException(m_localizationService.GetString("error.type.NotImplementedException"));
        }
    }
}<|MERGE_RESOLUTION|>--- conflicted
+++ resolved
@@ -213,12 +213,7 @@
                 }
 
                 // Get the material
-<<<<<<< HEAD
                 var material = ApplicationServiceContext.Current.GetService<IRepositoryService<Material>>().Find(m => m.TypeConceptKey == concept.Key).FirstOrDefault();
-=======
-                var material = ApplicationServiceContext.Current.GetService<IRepositoryService<Material>>().Find(m => m.TypeConceptKey == concept.Key, 0, 1, out _).FirstOrDefault();
-
->>>>>>> d5fa94e8
                 if (material == null)
                 {
                     this.m_traceSource.TraceWarning("Ignoring administration {0} don't have material registered for {1}", resource.VaccineCode, concept?.Mnemonic);
