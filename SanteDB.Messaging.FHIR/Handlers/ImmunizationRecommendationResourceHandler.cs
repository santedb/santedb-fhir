﻿/*
 * Copyright (C) 2021 - 2022, SanteSuite Inc. and the SanteSuite Contributors (See NOTICE.md for full copyright notices)
 * Copyright (C) 2019 - 2021, Fyfe Software Inc. and the SanteSuite Contributors
 * Portions Copyright (C) 2015-2018 Mohawk College of Applied Arts and Technology
 *
 * Licensed under the Apache License, Version 2.0 (the "License"); you
 * may not use this file except in compliance with the License. You may
 * obtain a copy of the License at
 *
 * http://www.apache.org/licenses/LICENSE-2.0
 *
 * Unless required by applicable law or agreed to in writing, software
 * distributed under the License is distributed on an "AS IS" BASIS, WITHOUT
 * WARRANTIES OR CONDITIONS OF ANY KIND, either express or implied. See the
 * License for the specific language governing permissions and limitations under
 * the License.
 *
 * User: fyfej
 * Date: 2021-10-29
 */

using Hl7.Fhir.Model;
using RestSrvr;
using SanteDB.Core;
using SanteDB.Core.Model;
using SanteDB.Core.Model.Acts;
using SanteDB.Core.Model.Constants;
using SanteDB.Core.Model.Entities;
using SanteDB.Core.Model.Query;
using SanteDB.Core.Services;
using SanteDB.Messaging.FHIR.Util;
using System;
using System.Collections.Generic;
using System.Linq;
using System.Linq.Expressions;
using static Hl7.Fhir.Model.CapabilityStatement;

namespace SanteDB.Messaging.FHIR.Handlers
{
    /// <summary>
    /// Represents an immunization recommendation handler.
    /// </summary>
    public class ImmunizationRecommendationResourceHandler : ResourceHandlerBase<ImmunizationRecommendation, SubstanceAdministration>
<<<<<<< HEAD
    {
        /// <summary>
        /// Initializes a new instance of the <see cref="ImmunizationRecommendationResourceHandler"/> class.
        /// </summary>
        public ImmunizationRecommendationResourceHandler(ILocalizationService localizationService) : base(localizationService)
        {
        }

        /// <summary>
        /// Creates the specified model instance.
        /// </summary>
        /// <param name="modelInstance">The model instance.</param>
        /// <param name="issues">The issues.</param>
        /// <param name="mode">The mode.</param>
        /// <returns>Returns the created model.</returns>
        /// <exception cref="System.NotImplementedException"></exception>
        protected override SubstanceAdministration Create(SubstanceAdministration modelInstance, TransactionMode mode)
        {
            throw new NotSupportedException(m_localizationService.GetString("error.type.NotSupportedException"));
        }

        /// <summary>
        /// Deletes the specified model identifier.
        /// </summary>
        /// <param name="modelId">The model identifier.</param>
        /// <param name="details">The details.</param>
        /// <returns>Returns the deleted model.</returns>
        /// <exception cref="System.NotImplementedException"></exception>
        protected override SubstanceAdministration Delete(Guid modelId)
        {
            throw new NotSupportedException(m_localizationService.GetString("error.type.NotSupportedException"));
        }

        /// <summary>
        /// Maps the outbound resource to FHIR.
        /// </summary>
        /// <param name="model">The model.</param>
        /// <returns>Returns the mapped FHIR resource.</returns>
        protected override ImmunizationRecommendation MapToFhir(SubstanceAdministration model)
        {
            ImmunizationRecommendation retVal = new ImmunizationRecommendation();

            retVal.Id = model.Key.ToString();
            retVal.DateElement = new FhirDateTime(DateTimeOffset.Now);
            retVal.Identifier = model.Identifiers.Select(o => DataTypeConverter.ToFhirIdentifier(o)).ToList();

            var rct = model.LoadCollection<ActParticipation>(nameof(Act.Participations)).FirstOrDefault(o => o.ParticipationRoleKey == ActParticipationKeys.RecordTarget)?.LoadProperty<Entity>(nameof(ActParticipation.PlayerEntity));
            if (rct != null)
                retVal.Patient = DataTypeConverter.CreateNonVersionedReference<Patient>(rct);

            var mat = model.Participations.FirstOrDefault(o => o.ParticipationRoleKey == ActParticipationKeys.Product).PlayerEntity;

            // Recommend
            string status = (model.StopTime ?? model.ActTime) < DateTimeOffset.Now ? "overdue" : "due";
            var recommendation = new ImmunizationRecommendation.RecommendationComponent()
            {
                DoseNumber = new PositiveInt(model.SequenceId),
                VaccineCode = new List<CodeableConcept>() { DataTypeConverter.ToFhirCodeableConcept(mat?.TypeConcept) },
                ForecastStatus = new CodeableConcept("http://hl7.org/fhir/conceptset/immunization-recommendation-status", status),
=======
	{
		
		/// <summary>
		/// Initializes a new instance of the <see cref="ImmunizationRecommendationResourceHandler"/> class.
		/// </summary>
		public ImmunizationRecommendationResourceHandler(ILocalizationService localizationService) : base(localizationService)
		{
		}

		/// <summary>
		/// Creates the specified model instance.
		/// </summary>
		/// <param name="modelInstance">The model instance.</param>
		/// <param name="issues">The issues.</param>
		/// <param name="mode">The mode.</param>
		/// <returns>Returns the created model.</returns>
		/// <exception cref="System.NotImplementedException"></exception>
		protected override SubstanceAdministration Create(SubstanceAdministration modelInstance, TransactionMode mode)
		{
			throw new NotSupportedException(m_localizationService.GetString("error.type.NotSupportedException"));
		}

		/// <summary>
		/// Deletes the specified model identifier.
		/// </summary>
		/// <param name="modelId">The model identifier.</param>
		/// <param name="details">The details.</param>
		/// <returns>Returns the deleted model.</returns>
		/// <exception cref="System.NotImplementedException"></exception>
		protected override SubstanceAdministration Delete(Guid modelId)
		{
			throw new NotSupportedException(m_localizationService.GetString("error.type.NotSupportedException"));
		}

		/// <summary>
		/// Maps the outbound resource to FHIR.
		/// </summary>
		/// <param name="model">The model.</param>
		/// <returns>Returns the mapped FHIR resource.</returns>
		protected override ImmunizationRecommendation MapToFhir(SubstanceAdministration model)
		{
			ImmunizationRecommendation retVal = new ImmunizationRecommendation();

			retVal.Id = model.Key.ToString();
			retVal.DateElement = new FhirDateTime(DateTimeOffset.Now);
			retVal.Identifier = model.Identifiers.Select(o => DataTypeConverter.ToFhirIdentifier(o)).ToList();

			var rct = model.LoadCollection<ActParticipation>(nameof(Act.Participations)).FirstOrDefault(o => o.ParticipationRoleKey == ActParticipationKey.RecordTarget)?.LoadProperty<Entity>(nameof(ActParticipation.PlayerEntity));
			if (rct != null)
				retVal.Patient = DataTypeConverter.CreateNonVersionedReference<Patient>(rct);

			var mat = model.Participations.FirstOrDefault(o => o.ParticipationRoleKey == ActParticipationKey.Product).PlayerEntity;

			// Recommend
			string status = (model.StopTime ?? model.ActTime) < DateTimeOffset.Now ? "overdue" : "due";
			var recommendation = new ImmunizationRecommendation.RecommendationComponent()
			{
				DoseNumber = new PositiveInt(model.SequenceId),
				VaccineCode = new List<CodeableConcept>() { DataTypeConverter.ToFhirCodeableConcept(mat?.TypeConceptKey) },
				ForecastStatus = new CodeableConcept("http://hl7.org/fhir/conceptset/immunization-recommendation-status", status),
>>>>>>> 42534230
                DateCriterion = new List<ImmunizationRecommendation.DateCriterionComponent>()
                {
                    new ImmunizationRecommendation.DateCriterionComponent()
                    {
                        Code = new CodeableConcept("http://hl7.org/fhir/conceptset/immunization-recommendation-date-criterion", "recommended"),
                        ValueElement = new FhirDateTime(model.ActTime.GetValueOrDefault())
                    }
                }
            };
            if (model.StartTime.HasValue)
                recommendation.DateCriterion.Add(new ImmunizationRecommendation.DateCriterionComponent()
                {
                    Code = new CodeableConcept("http://hl7.org/fhir/conceptset/immunization-recommendation-date-criterion", "earliest"),
                    ValueElement = new FhirDateTime(model.StartTime.Value)
                });
            if (model.StopTime.HasValue)
                recommendation.DateCriterion.Add(new ImmunizationRecommendation.DateCriterionComponent()
                {
                    Code = new CodeableConcept("http://hl7.org/fhir/conceptset/immunization-recommendation-date-criterion", "overdue"),
                    ValueElement = new FhirDateTime(model.StopTime.Value)
                });

            retVal.Recommendation = new List<ImmunizationRecommendation.RecommendationComponent>() { recommendation };
            return retVal;
        }

        /// <summary>
        /// Maps a FHIR resource to a model instance.
        /// </summary>
        /// <param name="resource">The resource.</param>
        /// <returns>Returns the mapped model.</returns>
        /// <exception cref="System.NotImplementedException"></exception>
        protected override SubstanceAdministration MapToModel(ImmunizationRecommendation resource)
        {
            throw new NotImplementedException(m_localizationService.GetString("error.type.NotImplementedException"));
        }

        /// <summary>
        /// Query for immunization recommendations.
        /// </summary>
        /// <param name="query">The query.</param>
        /// <returns>Returns the list of models which match the given parameters.</returns>
        protected override IQueryResultSet<SubstanceAdministration> Query(Expression<Func<SubstanceAdministration, bool>> query)
        {
            // TODO: Hook this up to the forecaster
            var obsoletionReference = System.Linq.Expressions.Expression.MakeBinary(ExpressionType.NotEqual, System.Linq.Expressions.Expression.MakeMemberAccess(query.Parameters[0], typeof(SubstanceAdministration).GetProperty(nameof(BaseEntityData.ObsoletionTime))), System.Linq.Expressions.Expression.Constant(null));
            query = System.Linq.Expressions.Expression.Lambda<Func<SubstanceAdministration, bool>>(System.Linq.Expressions.Expression.AndAlso(obsoletionReference, query), query.Parameters);
            //return this.repository.Find<SubstanceAdministration>(query, offset, count, out totalResults);
            // TODO: Call care planner or call the stored cp
            return null;
        }

        /// <summary>
        /// Reads the specified identifier.
        /// </summary>
        /// <param name="id">The identifier.</param>
        /// <param name="details">The details.</param>
        /// <returns>Returns the model which matches the given id.</returns>
        /// <exception cref="System.NotImplementedException"></exception>
        protected override SubstanceAdministration Read(Guid id, Guid versionId)
        {
            throw new NotImplementedException(m_localizationService.GetString("error.type.NotImplementedException"));
        }

        /// <summary>
        /// Updates the specified model.
        /// </summary>
        /// <param name="model">The model.</param>
        /// <param name="details">The details.</param>
        /// <param name="mode">The mode.</param>
        /// <returns>Returns the updated model.</returns>
        /// <exception cref="System.NotImplementedException"></exception>
        protected override SubstanceAdministration Update(SubstanceAdministration model, TransactionMode mode)
        {
            throw new NotSupportedException(m_localizationService.GetString("error.type.NotSupportedException"));
        }

        /// <summary>
        /// Get interactions
        /// </summary>
        protected override IEnumerable<ResourceInteractionComponent> GetInteractions()
        {
            return new TypeRestfulInteraction[]
            {
                TypeRestfulInteraction.Read,
                TypeRestfulInteraction.SearchType
            }.Select(o => new ResourceInteractionComponent() { Code = o });
        }

        /// <summary>
        /// Get included resources
        /// </summary>
        protected override IEnumerable<Resource> GetIncludes(SubstanceAdministration resource, IEnumerable<IncludeInstruction> includePaths)
        {
            throw new NotImplementedException(m_localizationService.GetString("error.type.NotImplementedException"));
        }

        /// <summary>
        /// Get reverse includes
        /// </summary>
        protected override IEnumerable<Resource> GetReverseIncludes(SubstanceAdministration resource, IEnumerable<IncludeInstruction> reverseIncludePaths)
        {
            throw new NotImplementedException(m_localizationService.GetString("error.type.NotImplementedException"));
        }
    }
}<|MERGE_RESOLUTION|>--- conflicted
+++ resolved
@@ -41,7 +41,6 @@
     /// Represents an immunization recommendation handler.
     /// </summary>
     public class ImmunizationRecommendationResourceHandler : ResourceHandlerBase<ImmunizationRecommendation, SubstanceAdministration>
-<<<<<<< HEAD
     {
         /// <summary>
         /// Initializes a new instance of the <see cref="ImmunizationRecommendationResourceHandler"/> class.
@@ -93,67 +92,6 @@
                 retVal.Patient = DataTypeConverter.CreateNonVersionedReference<Patient>(rct);
 
             var mat = model.Participations.FirstOrDefault(o => o.ParticipationRoleKey == ActParticipationKeys.Product).PlayerEntity;
-
-            // Recommend
-            string status = (model.StopTime ?? model.ActTime) < DateTimeOffset.Now ? "overdue" : "due";
-            var recommendation = new ImmunizationRecommendation.RecommendationComponent()
-            {
-                DoseNumber = new PositiveInt(model.SequenceId),
-                VaccineCode = new List<CodeableConcept>() { DataTypeConverter.ToFhirCodeableConcept(mat?.TypeConcept) },
-                ForecastStatus = new CodeableConcept("http://hl7.org/fhir/conceptset/immunization-recommendation-status", status),
-=======
-	{
-		
-		/// <summary>
-		/// Initializes a new instance of the <see cref="ImmunizationRecommendationResourceHandler"/> class.
-		/// </summary>
-		public ImmunizationRecommendationResourceHandler(ILocalizationService localizationService) : base(localizationService)
-		{
-		}
-
-		/// <summary>
-		/// Creates the specified model instance.
-		/// </summary>
-		/// <param name="modelInstance">The model instance.</param>
-		/// <param name="issues">The issues.</param>
-		/// <param name="mode">The mode.</param>
-		/// <returns>Returns the created model.</returns>
-		/// <exception cref="System.NotImplementedException"></exception>
-		protected override SubstanceAdministration Create(SubstanceAdministration modelInstance, TransactionMode mode)
-		{
-			throw new NotSupportedException(m_localizationService.GetString("error.type.NotSupportedException"));
-		}
-
-		/// <summary>
-		/// Deletes the specified model identifier.
-		/// </summary>
-		/// <param name="modelId">The model identifier.</param>
-		/// <param name="details">The details.</param>
-		/// <returns>Returns the deleted model.</returns>
-		/// <exception cref="System.NotImplementedException"></exception>
-		protected override SubstanceAdministration Delete(Guid modelId)
-		{
-			throw new NotSupportedException(m_localizationService.GetString("error.type.NotSupportedException"));
-		}
-
-		/// <summary>
-		/// Maps the outbound resource to FHIR.
-		/// </summary>
-		/// <param name="model">The model.</param>
-		/// <returns>Returns the mapped FHIR resource.</returns>
-		protected override ImmunizationRecommendation MapToFhir(SubstanceAdministration model)
-		{
-			ImmunizationRecommendation retVal = new ImmunizationRecommendation();
-
-			retVal.Id = model.Key.ToString();
-			retVal.DateElement = new FhirDateTime(DateTimeOffset.Now);
-			retVal.Identifier = model.Identifiers.Select(o => DataTypeConverter.ToFhirIdentifier(o)).ToList();
-
-			var rct = model.LoadCollection<ActParticipation>(nameof(Act.Participations)).FirstOrDefault(o => o.ParticipationRoleKey == ActParticipationKey.RecordTarget)?.LoadProperty<Entity>(nameof(ActParticipation.PlayerEntity));
-			if (rct != null)
-				retVal.Patient = DataTypeConverter.CreateNonVersionedReference<Patient>(rct);
-
-			var mat = model.Participations.FirstOrDefault(o => o.ParticipationRoleKey == ActParticipationKey.Product).PlayerEntity;
 
 			// Recommend
 			string status = (model.StopTime ?? model.ActTime) < DateTimeOffset.Now ? "overdue" : "due";
@@ -162,7 +100,6 @@
 				DoseNumber = new PositiveInt(model.SequenceId),
 				VaccineCode = new List<CodeableConcept>() { DataTypeConverter.ToFhirCodeableConcept(mat?.TypeConceptKey) },
 				ForecastStatus = new CodeableConcept("http://hl7.org/fhir/conceptset/immunization-recommendation-status", status),
->>>>>>> 42534230
                 DateCriterion = new List<ImmunizationRecommendation.DateCriterionComponent>()
                 {
                     new ImmunizationRecommendation.DateCriterionComponent()
