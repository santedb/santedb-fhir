﻿/*
 * Copyright (C) 2021 - 2021, SanteSuite Inc. and the SanteSuite Contributors (See NOTICE.md for full copyright notices)
 * Copyright (C) 2019 - 2021, Fyfe Software Inc. and the SanteSuite Contributors
 * Portions Copyright (C) 2015-2018 Mohawk College of Applied Arts and Technology
 *
 * Licensed under the Apache License, Version 2.0 (the "License"); you
 * may not use this file except in compliance with the License. You may
 * obtain a copy of the License at
 *
 * http://www.apache.org/licenses/LICENSE-2.0
 *
 * Unless required by applicable law or agreed to in writing, software
 * distributed under the License is distributed on an "AS IS" BASIS, WITHOUT
 * WARRANTIES OR CONDITIONS OF ANY KIND, either express or implied. See the
 * License for the specific language governing permissions and limitations under
 * the License.
 *
 * User: fyfej
 * Date: 2021-8-5
 */

using Hl7.Fhir.Model;
using RestSrvr;
using SanteDB.Core;
using SanteDB.Core.Diagnostics;
using SanteDB.Core.Model;
using SanteDB.Core.Model.Constants;
using SanteDB.Core.Model.DataTypes;
using SanteDB.Core.Model.Entities;
using SanteDB.Core.Security;
using SanteDB.Core.Services;
using SanteDB.Messaging.FHIR.Util;
using System;
using System.Collections.Generic;
using System.Linq;
using static Hl7.Fhir.Model.CapabilityStatement;
using DatePrecision = SanteDB.Core.Model.DataTypes.DatePrecision;

namespace SanteDB.Messaging.FHIR.Handlers
{
    /// <summary>
    /// Represents a resource handler which can handle patients.
    /// </summary>
    public class PatientResourceHandler : RepositoryResourceHandlerBase<Patient, Core.Model.Roles.Patient>
    {
        // IDs of family members
        private readonly Guid MDM_MASTER_LINK = Guid.Parse("97730a52-7e30-4dcd-94cd-fd532d111578");

        // ER repository
        private IRepositoryService<EntityRelationship> m_erRepository;

        private List<Guid> m_relatedPersons;
        private readonly Tracer m_tracer = Tracer.GetTracer(typeof(PatientResourceHandler));

        /// <summary>
        /// Resource handler subscription
        /// </summary>
        public PatientResourceHandler(IRepositoryService<Core.Model.Roles.Patient> repo, IRepositoryService<EntityRelationship> erRepository, IRepositoryService<Concept> conceptRepository, ILocalizationService localizationService) : base(repo, localizationService)
        {
            this.m_erRepository = erRepository;

            var relTypes = conceptRepository.Find(x => x.ReferenceTerms.Any(r => r.ReferenceTerm.CodeSystem.Url == "http://terminology.hl7.org/CodeSystem/v2-0131" || r.ReferenceTerm.CodeSystem.Url == "http://terminology.hl7.org/CodeSystem/v3-RoleCode"));
            this.m_relatedPersons = relTypes.Select(c => c.Key.Value).ToList();
        }

        /// <summary>
        /// Map a patient object to FHIR.
        /// </summary>
        /// <param name="model">The patient to map to FHIR</param>
        /// <param name="restOperationContext">The current REST operation context</param>
        /// <returns>Returns the mapped FHIR resource.</returns>
        protected override Patient MapToFhir(Core.Model.Roles.Patient model)
        {
            // If the model is being constructed as part of a bundle, then the caller
            // should have included the bundle so we can add any related resources
            var partOfBundle = model.GetAnnotations<Bundle>().FirstOrDefault();

            var retVal = DataTypeConverter.CreateResource<Patient>(model);
            retVal.Active = StatusKeys.ActiveStates.Contains(model.StatusConceptKey.Value);
            retVal.Address = model.GetAddresses().Select(o => DataTypeConverter.ToFhirAddress(o)).ToList();
            if (model.DateOfBirth.HasValue)
                switch (model.DateOfBirthPrecision.GetValueOrDefault())
                {
                    case DatePrecision.Day:
                        retVal.BirthDate = model.DateOfBirth.Value.ToString("yyyy-MM-dd");
                        break;

                    case DatePrecision.Month:
                        retVal.BirthDate = model.DateOfBirth.Value.ToString("yyyy-MM");
                        break;

                    case DatePrecision.Year:
                        retVal.BirthDate = model.DateOfBirth.Value.ToString("yyyy");
                        break;
                }

            // Deceased precision
            if (model.DeceasedDate.HasValue)
            {
                if (model.DeceasedDate == DateTime.MinValue)
                {
                    retVal.Deceased = new FhirBoolean(true);
                }
                else
                {
                    switch (model.DeceasedDatePrecision)
                    {
                        case DatePrecision.Day:
                            retVal.Deceased = new Date(model.DeceasedDate.Value.Year, model.DeceasedDate.Value.Month, model.DeceasedDate.Value.Day);
                            break;

                        case DatePrecision.Month:
                            retVal.Deceased = new Date(model.DeceasedDate.Value.Year, model.DeceasedDate.Value.Month);
                            break;

                        case DatePrecision.Year:
                            retVal.Deceased = new Date(model.DeceasedDate.Value.Year);
                            break;

                        default:
                            retVal.Deceased = new FhirDateTime(model.DeceasedDate.Value);
                            break;
                    }
                }
            }

            if (model.GenderConceptKey.HasValue)
            {
                retVal.Gender = DataTypeConverter.ToFhirEnumeration<AdministrativeGender>(model.LoadProperty(o => o.GenderConcept), "http://hl7.org/fhir/administrative-gender", true);
            }

            retVal.Identifier = model.Identifiers?.Select(o => DataTypeConverter.ToFhirIdentifier(o)).ToList();
            retVal.MultipleBirth = model.MultipleBirthOrder == 0 ? (DataType)new FhirBoolean(true) : model.MultipleBirthOrder.HasValue ? new Integer(model.MultipleBirthOrder.Value) : null;
            retVal.Name = model.GetNames().Select(o => DataTypeConverter.ToFhirHumanName(o)).ToList();
            retVal.Telecom = model.GetTelecoms().Select(o => DataTypeConverter.ToFhirTelecom(o)).ToList();
            retVal.Communication = model.GetPersonLanguages().Select(o => DataTypeConverter.ToFhirCommunicationComponent(o)).ToList();
            foreach (var rel in model.GetRelationships().Where(o => !o.InversionIndicator))
            {
                // Contact => Person
                if (rel.LoadProperty(o => o.TargetEntity) is SanteDB.Core.Model.Roles.Patient && rel.ClassificationKey == RelationshipClassKeys.ContainedObjectLink)
                {
                    var relative = FhirResourceHandlerUtil.GetMappersFor(ResourceType.RelatedPerson).First().MapToFhir(rel);
                    relative.Meta.Security = null;
                    retVal.Contained.Add(relative);
                }

                if (rel.RelationshipTypeKey == EntityRelationshipTypeKeys.Contact)
                {
                    var relEntity = rel.LoadProperty(o => o.TargetEntity);

                    if (relEntity is Core.Model.Entities.Person person)
                    {
                        var contact = new Patient.ContactComponent()
                        {
                            ElementId = $"{person.Key}",
                            Address = DataTypeConverter.ToFhirAddress(person.GetAddresses().FirstOrDefault()),
                            Relationship = new List<CodeableConcept>() {
                                DataTypeConverter.ToFhirCodeableConcept(rel.LoadProperty(o=>o.RelationshipRole), "http://terminology.hl7.org/CodeSystem/v2-0131", true),
                                DataTypeConverter.ToFhirCodeableConcept(rel.LoadProperty(o => o.RelationshipType), "http://terminology.hl7.org/CodeSystem/v2-0131", true)
                            }.OfType<CodeableConcept>().ToList(),
                            Name = DataTypeConverter.ToFhirHumanName(person.GetNames().FirstOrDefault()),
                            // TODO: Gender
                            Gender = DataTypeConverter.ToFhirEnumeration<AdministrativeGender>(person.LoadProperty(o => o.GenderConcept), "http://hl7.org/fhir/administrative-gender", true),
                            Telecom = person.GetTelecoms().Select(t => DataTypeConverter.ToFhirTelecom(t)).ToList()
                        };

                        var scoper = person.LoadCollection(o => o.Relationships).FirstOrDefault(o => o.RelationshipTypeKey == EntityRelationshipTypeKeys.Scoper);
                        if (scoper != null)
                        {
                            contact.Organization = DataTypeConverter.CreateNonVersionedReference<Hl7.Fhir.Model.Organization>(scoper.LoadProperty(o => o.TargetEntity));
                        }
                        DataTypeConverter.AddExtensions(person, contact);
                        retVal.Contact.Add(contact);
                    }
                    else if (relEntity is Core.Model.Entities.Organization org) // it *IS* an organization
                    {
                        var contact = new Patient.ContactComponent()
                        {
                            ElementId = $"{org.Key}",
                            Relationship = new List<CodeableConcept>() {
                                DataTypeConverter.ToFhirCodeableConcept(rel.LoadProperty(o=>o.RelationshipRole), "http://terminology.hl7.org/CodeSystem/v2-0131", true),
                                DataTypeConverter.ToFhirCodeableConcept(rel.LoadProperty(o => o.RelationshipType), "http://terminology.hl7.org/CodeSystem/v2-0131", true)
                            }.OfType<CodeableConcept>().ToList(),
                            Organization = DataTypeConverter.CreateNonVersionedReference<Hl7.Fhir.Model.Organization>(org)
                        };
                        retVal.Contact.Add(contact);
                    }
                }
                else if (rel.RelationshipTypeKey == EntityRelationshipTypeKeys.Scoper)
                {
                    var scoper = rel.LoadProperty(o => o.TargetEntity);
                    retVal.ManagingOrganization = DataTypeConverter.CreateNonVersionedReference<Hl7.Fhir.Model.Organization>(scoper);

                    // If this is part of a bundle, include it
                    if (partOfBundle != null)
                    {
                        partOfBundle.Entry.Add(new Bundle.EntryComponent()
                        {
                            FullUrl = $"{MessageUtil.GetBaseUri()}/Organization/{scoper.Key}",
                            Resource = FhirResourceHandlerUtil.GetMapperForInstance(scoper).MapToFhir(scoper)
                        });
                    }
                }
                else if (rel.RelationshipTypeKey == EntityRelationshipTypeKeys.HealthcareProvider)
                {
                    var practitioner = rel.LoadProperty(o => o.TargetEntity);
                    retVal.GeneralPractitioner.Add(DataTypeConverter.CreateVersionedReference<Practitioner>(practitioner));

                    // If this is part of a bundle, include it
                    if (partOfBundle != null)
                    {
                        partOfBundle.Entry.Add(new Bundle.EntryComponent()
                        {
                            FullUrl = $"{MessageUtil.GetBaseUri()}/Practitioner/{practitioner.Key}",
                            Resource = FhirResourceHandlerUtil.GetMapperForInstance(practitioner).MapToFhir(practitioner)
                        });
                    }
                }
                else if (rel.RelationshipTypeKey == EntityRelationshipTypeKeys.Replaces)
                {
                    retVal.Link.Add(this.CreateLink<Patient>(rel.TargetEntityKey.Value, Patient.LinkType.Replaces));
                }
                else if (rel.RelationshipTypeKey == EntityRelationshipTypeKeys.Duplicate)
                    retVal.Link.Add(this.CreateLink<Patient>(rel.TargetEntityKey.Value, Patient.LinkType.Seealso));
                else if (rel.RelationshipTypeKey == MDM_MASTER_LINK) // HACK: MDM Master Record
                {
                    if (rel.SourceEntityKey.HasValue && rel.SourceEntityKey != model.Key)
                        retVal.Link.Add(this.CreateLink<Patient>(rel.SourceEntityKey.Value, Patient.LinkType.Seealso));
                    else // Is a local
                        retVal.Link.Add(this.CreateLink<Patient>(rel.TargetEntityKey.Value, Patient.LinkType.Refer));
                }
                else if (rel.ClassificationKey == EntityRelationshipTypeKeys.EquivalentEntity)
                    retVal.Link.Add(this.CreateLink<Patient>(rel.TargetEntityKey.Value, Patient.LinkType.Refer));
                else if (partOfBundle != null) // This is part of a bundle and we need to include it
                {
                    // HACK: This piece of code is used to add any RelatedPersons to the container bundle if it is part of a bundle
                    if (m_relatedPersons.Contains(rel.RelationshipTypeKey.Value))
                    {
                        var relative = FhirResourceHandlerUtil.GetMapperForInstance(rel).MapToFhir(rel);
                        partOfBundle.Entry.Add(new Bundle.EntryComponent()
                        {
                            FullUrl = $"{MessageUtil.GetBaseUri()}/RelatedPerson/{rel.Key}",
                            Resource = relative
                        });
                    }
                }
            }

            // Reverse relationships of family member?
            var uuids = model.Relationships.Where(r => r.RelationshipTypeKey == MDM_MASTER_LINK).Select(r => r.SourceEntityKey).Union(new Guid?[] { model.Key }).ToArray();
            var reverseRelationships = this.m_erRepository.Find(o => uuids.Contains(o.TargetEntityKey) && o.RelationshipType.ConceptSets.Any(cs => cs.Mnemonic == "FamilyMember") && o.ObsoleteVersionSequenceId == null);
            foreach (var rrv in reverseRelationships)
            {
                retVal.Link.Add(new Patient.LinkComponent()
                {
                    Type = Patient.LinkType.Seealso,
                    Other = DataTypeConverter.CreateNonVersionedReference<RelatedPerson>(rrv)
                });

                // If this is part of a bundle, include it
                if (partOfBundle != null)
                {
                    partOfBundle.Entry.Add(new Bundle.EntryComponent()
                    {
                        FullUrl = $"{MessageUtil.GetBaseUri()}/RelatedPerson/{rrv.Key}",
                        Resource = FhirResourceHandlerUtil.GetMappersFor(ResourceType.RelatedPerson).First().MapToFhir(rrv)
                    });
                }
            }

            // Was this record replaced?
            if (!retVal.Active.GetValueOrDefault())
            {
                var replacedRelationships = this.m_erRepository.Find(o => uuids.Contains(o.TargetEntityKey) && o.RelationshipTypeKey == EntityRelationshipTypeKeys.Replaces && o.ObsoleteVersionSequenceId == null);
                foreach (var repl in replacedRelationships)
                {
                    retVal.Link.Add(new Patient.LinkComponent()
                    {
                        Type = Patient.LinkType.ReplacedBy,
<<<<<<< HEAD
                        Other = DataTypeConverter.CreateNonVersionedReference<Patient>(repl.LoadProperty(o => o.TargetEntity)),
=======
                        Other = DataTypeConverter.CreateNonVersionedReference<Patient>(repl.LoadProperty(o => o.SourceEntity)),
>>>>>>> 2dcac05e
                    });
                }
            }
            var photo = model.LoadCollection(o => o.Extensions).FirstOrDefault(o => o.ExtensionTypeKey == ExtensionTypeKeys.JpegPhotoExtension);
            if (photo != null)
                retVal.Photo = new List<Attachment>() {
                    new Attachment()
                    {
                        ContentType = "image/jpg",
                        Data = photo.ExtensionValueXml
                    }
                };

            return retVal;
        }

        /// <summary>
        /// Create patient link
        /// </summary>
        private Patient.LinkComponent CreateLink<TLink>(Guid targetEntityKey, Patient.LinkType type) where TLink : DomainResource, new() => new Patient.LinkComponent()
        {
            Type = type,
            Other = DataTypeConverter.CreateNonVersionedReference<TLink>(targetEntityKey)
        };

        /// <summary>
        /// Maps a FHIR patient resource to an HDSI patient.
        /// </summary>
        /// <param name="resource">The resource.</param>
        /// <returns>Returns the mapped model.</returns>
        protected override Core.Model.Roles.Patient MapToModel(Patient resource)
        {
            Core.Model.Roles.Patient patient = null;

            // Attempt to XRef
            if (Guid.TryParse(resource.Id, out Guid key))
            {
                patient = this.m_repository.Get(key);

                // Patient doesn't exist?
                if (patient == null)
                {
                    patient = new Core.Model.Roles.Patient()
                    {
                        Key = key
                    };
                }
            }
            else if (resource.Identifier?.Count > 0)
            {
                foreach (var ii in resource.Identifier.Select(DataTypeConverter.ToEntityIdentifier))
                {
                    if (ii.LoadProperty(o => o.Authority).IsUnique)
                    {
                        patient = this.m_repository.Find(o => o.Identifiers.Where(i => i.AuthorityKey == ii.AuthorityKey).Any(i => i.Value == ii.Value)).FirstOrDefault();
                    }
                    if (patient != null)
                    {
                        break;
                    }
                }

                if (patient == null)
                {
                    patient = new Core.Model.Roles.Patient()
                    {
                        Key = Guid.NewGuid()
                    };
                }
            }
            else
            {
                patient = new Core.Model.Roles.Patient()
                {
                    Key = Guid.NewGuid()
                };
            }

            patient.Addresses = resource.Address.Select(DataTypeConverter.ToEntityAddress).ToList();
            patient.CreationTime = DateTimeOffset.Now;
            patient.DateOfBirthXml = resource.BirthDate;
            patient.DateOfBirthPrecision = DatePrecision.Day;
            patient.GenderConceptKey = resource.Gender == null ? null : DataTypeConverter.ToConcept(new Coding("http://hl7.org/fhir/administrative-gender", Hl7.Fhir.Utility.EnumUtility.GetLiteral(resource.Gender)))?.Key;
            patient.Identifiers = resource.Identifier.Select(DataTypeConverter.ToEntityIdentifier).ToList();
            patient.LanguageCommunication = resource.Communication.Select(DataTypeConverter.ToLanguageCommunication).ToList();
            patient.Names = resource.Name.Select(DataTypeConverter.ToEntityName).ToList();
            patient.StatusConceptKey = resource.Active == null || resource.Active == true ? StatusKeys.Active : StatusKeys.Inactive;
            patient.Telecoms = resource.Telecom.Select(DataTypeConverter.ToEntityTelecomAddress).OfType<EntityTelecomAddress>().ToList();
            patient.Relationships = resource.Contact.Select(r => DataTypeConverter.ToEntityRelationship(r, resource)).ToList();
            patient.Extensions = resource.Extension.Select(o => DataTypeConverter.ToEntityExtension(o, patient)).ToList();

            if (resource.Deceased is FhirDateTime dtValue && !String.IsNullOrEmpty(dtValue.Value))
            {
                patient.DeceasedDate = dtValue.ToDateTime();
            }
            else if (resource.Deceased is FhirBoolean boolValue && boolValue.Value.GetValueOrDefault() == true)
            {
                // we don't have a field for "deceased indicator" to say that the patient is dead, but we don't know that actual date/time of death
                // should find a better way to do this
                patient.DeceasedDate = DateTime.MinValue;
                patient.DeceasedDatePrecision = DatePrecision.Year;
            }

            if (resource.MultipleBirth is FhirBoolean boolBirth && boolBirth.Value.GetValueOrDefault() == true)
            {
                patient.MultipleBirthOrder = 0;
            }
            else if (resource.MultipleBirth is Integer intBirth)
            {
                patient.MultipleBirthOrder = intBirth.Value;
            }

            if (resource.GeneralPractitioner != null)
            {
                patient.Relationships.AddRange(resource.GeneralPractitioner.Select(r =>
                {
                    var referenceKey = DataTypeConverter.ResolveEntity<Core.Model.Roles.Provider>(r, resource) as Entity ??
                        DataTypeConverter.ResolveEntity<Core.Model.Entities.Organization>(r, resource);
                    if (referenceKey == null)
                    {
                        this.m_tracer.TraceError("Can't locate a registered general practitioner");
                        throw new KeyNotFoundException(m_localizationService.GetString("error.type.KeyNotFoundException.cannotLocateRegistered", new
                        {
                            param = "general practitioner"
                        }));
                    }
                    return new EntityRelationship(EntityRelationshipTypeKeys.HealthcareProvider, referenceKey);
                }));
            }
            if (resource.ManagingOrganization != null)
            {
                var referenceKey = DataTypeConverter.ResolveEntity<Core.Model.Entities.Organization>(resource.ManagingOrganization, resource);
                if (referenceKey == null)
                {
                    this.m_tracer.TraceError("Can't locate a registered managing organization");
                    throw new KeyNotFoundException(m_localizationService.GetString("error.type.KeyNotFoundException.cannotLocateRegistered", new
                    {
                        param = "managing organization"
                    }));
                }
                else
                {
                    patient.Relationships.Add(new EntityRelationship(EntityRelationshipTypeKeys.Scoper, referenceKey));
                }
            }

            // Process contained related persons
            foreach (var itm in resource.Contained.OfType<RelatedPerson>())
            {
                var er = FhirResourceHandlerUtil.GetMappersFor(ResourceType.RelatedPerson).First().MapToModel(itm) as Core.Model.Entities.EntityRelationship;

                // Relationship bindings
                er.ClassificationKey = RelationshipClassKeys.ContainedObjectLink;
                er.SourceEntityKey = patient.Key;

                // Now add rels to me
                patient.Relationships.Add(er);
            }

            // Links
            foreach (var lnk in resource.Link)
            {
                switch (lnk.Type.Value)
                {
                    case Patient.LinkType.Replaces:
                        {
                            // Find the victim
                            var replacee = DataTypeConverter.ResolveEntity<Core.Model.Roles.Patient>(lnk.Other, resource);
                            if (replacee == null)
                            {
                                this.m_tracer.TraceError($"Cannot locate patient referenced by {lnk.Type} relationship");
                                throw new KeyNotFoundException(m_localizationService.GetString("error.messaging.fhir.patientResource.cannotLocatePatient", new
                                {
                                    param = lnk.Type
                                }));
                            }
                            replacee.StatusConceptKey = StatusKeys.Obsolete;
                            patient.Relationships.Add(new EntityRelationship(EntityRelationshipTypeKeys.Replaces, replacee));
                            break;
                        }
                    case Patient.LinkType.ReplacedBy:
                        {
                            // Find the new
                            var replacer = DataTypeConverter.ResolveEntity<Core.Model.Roles.Patient>(lnk.Other, resource) as Core.Model.Roles.Patient;
                            if (replacer == null)
                            {
                                this.m_tracer.TraceError($"Cannot locate patient referenced by {lnk.Type} relationship");
                                throw new KeyNotFoundException(m_localizationService.GetString("error.messaging.fhir.patientResource.cannotLocatePatient", new
                                {
                                    param = lnk.Type
                                }));
                            }
                            patient.StatusConceptKey = StatusKeys.Obsolete;
                            patient.Relationships.Add(new EntityRelationship(EntityRelationshipTypeKeys.Replaces, patient)
                            {
                                HolderKey = replacer.Key
                            });
                            break;
                        }
                    case Patient.LinkType.Seealso:
                        {
                            var referee = DataTypeConverter.ResolveEntity<Entity>(lnk.Other, resource); // We use Entity here in lieu Patient since the code below can handle the MDM layer
                            // Is this a current MDM link?
                            if (referee.GetTag(FhirConstants.PlaceholderTag) == "true") // The referee wants us to become the data
                            {
                                patient.Key = referee.Key;
                            }
                            else if (referee.LoadCollection(o => o.Relationships).Any(r => r.RelationshipTypeKey == MDM_MASTER_LINK)
                                && referee.GetTag("$mdm.type") == "M") // HACK: This is a master and someone is attempting to point another record at it
                            {
                                patient.Relationships.Add(new EntityRelationship()
                                {
                                    RelationshipTypeKey = MDM_MASTER_LINK,
                                    SourceEntityKey = referee.Key,
                                    TargetEntityKey = patient.Key
                                });
                            }
                            else
                            {
                                patient.Relationships.Add(new EntityRelationship(EntityRelationshipTypeKeys.EquivalentEntity, referee));
                            }
                            break;
                        }
                    case Patient.LinkType.Refer: // This points to a more detailed view of the patient
                        {
                            var referee = DataTypeConverter.ResolveEntity<Entity>(lnk.Other, resource);
                            if (referee.GetTag("$mdm.type") == "M") // HACK: MDM User is attempting to point this at another Master (note: THE MDM LAYER WON'T LIKE THIS)
                                patient.Relationships.Add(new EntityRelationship(MDM_MASTER_LINK, referee));
                            else
                            {
                                this.m_tracer.TraceError($"Setting refer relationships to source of truth is not supported");
                                throw new NotSupportedException(m_localizationService.GetString("error.type.NotSupportedException.userMessage"));
                            }

                            break; // TODO: These are special cases of references
                        }
                }
            }

            // TODO: Photo
            if (resource.Photo != null && resource.Photo.Any())
            {
                patient.Extensions.RemoveAll(o => o.ExtensionTypeKey == ExtensionTypeKeys.JpegPhotoExtension);
                patient.Extensions.Add(new EntityExtension(ExtensionTypeKeys.JpegPhotoExtension, resource.Photo.First().Data));
            }
            return patient;
        }

        /// <summary>
        /// Get interactions
        /// </summary>
        protected override IEnumerable<ResourceInteractionComponent> GetInteractions()
        {
            return new TypeRestfulInteraction[]
            {
                TypeRestfulInteraction.HistoryInstance,
                TypeRestfulInteraction.Read,
                TypeRestfulInteraction.SearchType,
                TypeRestfulInteraction.Vread,
                TypeRestfulInteraction.Delete,
                TypeRestfulInteraction.Create,
                TypeRestfulInteraction.Update
            }.Select(o => new ResourceInteractionComponent() { Code = o });
        }

        /// <summary>
        /// Get included objects
        /// </summary>
        protected override IEnumerable<Resource> GetIncludes(Core.Model.Roles.Patient resource, IEnumerable<IncludeInstruction> includePaths)
        {
            return includePaths.SelectMany(includeInstruction =>
            {
                switch (includeInstruction.Type)
                {
                    case ResourceType.Practitioner:
                        {
                            var rpHandler = FhirResourceHandlerUtil.GetMappersFor(ResourceType.Practitioner).FirstOrDefault();
                            switch (includeInstruction.JoinPath)
                            {
                                case "generalPractitioner":
                                    return resource.LoadCollection(o => o.Relationships)
                                        .Where(o => o.ClassificationKey != RelationshipClassKeys.ContainedObjectLink &&
                                            o.RelationshipTypeKey == EntityRelationshipTypeKeys.HealthcareProvider &&
                                            o.LoadProperty(r => r.TargetEntity) is Core.Model.Roles.Provider)
                                        .Select(o => rpHandler.MapToFhir(o.TargetEntity));

                                default:
                                    this.m_tracer.TraceError($"Cannot determine how to include {includeInstruction}");
                                    throw new InvalidOperationException(this.m_localizationService.GetString("error.type.InvalidOperation.cannotDetermine", new
                                    {
                                        param = includeInstruction
                                    }));
                            }
                        }
                    case ResourceType.Organization:
                        {
                            // Load all related persons and convert them
                            var rpHandler = FhirResourceHandlerUtil.GetMappersFor(ResourceType.Organization).FirstOrDefault();

                            switch (includeInstruction.JoinPath)
                            {
                                case "managingOrganization":
                                    return resource.LoadCollection(o => o.Relationships)
                                        .Where(o => o.ClassificationKey != RelationshipClassKeys.ContainedObjectLink &&
                                            o.RelationshipTypeKey == EntityRelationshipTypeKeys.Scoper &&
                                            o.LoadProperty(r => r.TargetEntity) is Core.Model.Entities.Organization)
                                        .Select(o => rpHandler.MapToFhir(o.TargetEntity));

                                case "generalPractitioner":
                                    return resource.LoadCollection(o => o.Relationships)
                                        .Where(o => o.ClassificationKey != RelationshipClassKeys.ContainedObjectLink &&
                                            o.RelationshipTypeKey == EntityRelationshipTypeKeys.HealthcareProvider &&
                                            o.LoadProperty(r => r.TargetEntity) is Core.Model.Entities.Organization)
                                        .Select(o => rpHandler.MapToFhir(o.TargetEntity));

                                default:
                                    this.m_tracer.TraceError($"Cannot determine how to include {includeInstruction}");
                                    throw new InvalidOperationException(this.m_localizationService.GetString("error.type.InvalidOperation.cannotDetermine", new
                                    {
                                        param = includeInstruction
                                    }));
                            }
                        }
                    default:
                        this.m_tracer.TraceError($"{includeInstruction.Type} is not supported reverse include");
                        throw new InvalidOperationException(this.m_localizationService.GetString("error.type.NotSupportedException.userMessage"));
                }
            });
        }

        /// <summary>
        /// Get included objects
        /// </summary>
        protected override IEnumerable<Resource> GetReverseIncludes(Core.Model.Roles.Patient resource, IEnumerable<IncludeInstruction> reverseIncludePaths)
        {
            return reverseIncludePaths.SelectMany(includeInstruction =>
            {
                switch (includeInstruction.Type)
                {
                    case ResourceType.RelatedPerson:
                        // Load all related persons and convert them
                        var rpHandler = FhirResourceHandlerUtil.GetMappersFor(ResourceType.RelatedPerson).FirstOrDefault();
                        return resource.LoadCollection(o => o.Relationships)
                            .Where(o => o.ClassificationKey != RelationshipClassKeys.ContainedObjectLink &&
                                o.RelationshipRoleKey == null &&
                                this.m_relatedPersons.Contains(o.RelationshipTypeKey.Value))
                            .Select(o => rpHandler.MapToFhir(o));

                    default:
                        this.m_tracer.TraceError($"{includeInstruction.Type} is not supported reverse include");
                        throw new InvalidOperationException(this.m_localizationService.GetString("error.type.NotSupportedException.userMessage"));
                }
            });
        }
    }
}<|MERGE_RESOLUTION|>--- conflicted
+++ resolved
@@ -277,11 +277,7 @@
                     retVal.Link.Add(new Patient.LinkComponent()
                     {
                         Type = Patient.LinkType.ReplacedBy,
-<<<<<<< HEAD
-                        Other = DataTypeConverter.CreateNonVersionedReference<Patient>(repl.LoadProperty(o => o.TargetEntity)),
-=======
                         Other = DataTypeConverter.CreateNonVersionedReference<Patient>(repl.LoadProperty(o => o.SourceEntity)),
->>>>>>> 2dcac05e
                     });
                 }
             }
