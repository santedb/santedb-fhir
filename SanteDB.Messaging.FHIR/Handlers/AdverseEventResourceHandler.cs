﻿/*
 * Copyright (C) 2021 - 2021, SanteSuite Inc. and the SanteSuite Contributors (See NOTICE.md for full copyright notices)
 * Copyright (C) 2019 - 2021, Fyfe Software Inc. and the SanteSuite Contributors
 * Portions Copyright (C) 2015-2018 Mohawk College of Applied Arts and Technology
 *
 * Licensed under the Apache License, Version 2.0 (the "License"); you
 * may not use this file except in compliance with the License. You may
 * obtain a copy of the License at
 *
 * http://www.apache.org/licenses/LICENSE-2.0
 *
 * Unless required by applicable law or agreed to in writing, software
 * distributed under the License is distributed on an "AS IS" BASIS, WITHOUT
 * WARRANTIES OR CONDITIONS OF ANY KIND, either express or implied. See the
 * License for the specific language governing permissions and limitations under
 * the License.
 *
 * User: fyfej
 * Date: 2021-8-5
 */

using Hl7.Fhir.Model;
using SanteDB.Core.Model;
using SanteDB.Core.Model.Acts;
using SanteDB.Core.Model.Constants;
using SanteDB.Core.Model.DataTypes;
using SanteDB.Core.Model.Entities;
using SanteDB.Core.Model.Query;
using SanteDB.Core.Services;
using SanteDB.Messaging.FHIR.Util;
using System;
using System.Collections.Generic;
using System.Linq;
using System.Linq.Expressions;
using static Hl7.Fhir.Model.CapabilityStatement;
using Expression = System.Linq.Expressions.Expression;

namespace SanteDB.Messaging.FHIR.Handlers
{
    /// <summary>
    /// Adverse event resource handler
    /// </summary>
    public class AdverseEventResourceHandler : RepositoryResourceHandlerBase<AdverseEvent, Act>
    {
        /// <summary>
        /// Adverse event repo
        /// </summary>
        public AdverseEventResourceHandler(IRepositoryService<Act> repo, ILocalizationService localizationService) : base(repo, localizationService)
        {
        }

        /// <inheritdoc/>
        public override bool CanMapObject(object instance)
        {
            return base.CanMapObject(instance);
        }
<<<<<<< HEAD
        
        /// <summary>
        /// Maps the specified act to an adverse event
        /// </summary>
=======

        /// <inheritdoc/>
        protected override IEnumerable<Resource> GetIncludes(Act resource, IEnumerable<IncludeInstruction> includePaths)
        {
            throw new NotImplementedException(this.m_localizationService.GetString("error.type.NotImplementedException"));
        }

        /// <inheritdoc/>
        protected override IEnumerable<ResourceInteractionComponent> GetInteractions()
        {
            return new[]
            {
                TypeRestfulInteraction.HistoryInstance,
                TypeRestfulInteraction.Read,
                TypeRestfulInteraction.SearchType,
                TypeRestfulInteraction.Vread,
                TypeRestfulInteraction.Delete
            }.Select(o => new ResourceInteractionComponent
                {Code = o});
        }

        /// <inheritdoc/>
        protected override IEnumerable<Resource> GetReverseIncludes(Act resource, IEnumerable<IncludeInstruction> reverseIncludePaths)
        {
            throw new NotImplementedException(this.m_localizationService.GetString("error.type.NotImplementedException"));
        }

        /// <inheritdoc/>
>>>>>>> da6bf9ef
        protected override AdverseEvent MapToFhir(Act model)
        {
            var retVal = DataTypeConverter.CreateResource<AdverseEvent>(model);

            retVal.Identifier = DataTypeConverter.ToFhirIdentifier(model.Identifiers.FirstOrDefault());
            retVal.Category = new List<CodeableConcept>
                {DataTypeConverter.ToFhirCodeableConcept(model.LoadProperty<Concept>("TypeConcept"))};

            var recordTarget = model.LoadCollection<ActParticipation>("Participations").FirstOrDefault(o => o.ParticipationRoleKey == ActParticipationKeys.RecordTarget);
            if (recordTarget != null)
            {
                retVal.Subject = DataTypeConverter.CreateVersionedReference<Patient>(recordTarget.LoadProperty<Entity>("PlayerEntity"));
            }

            // Main topic of the concern
            var subject = model.LoadCollection<ActRelationship>("Relationships").FirstOrDefault(o => o.RelationshipTypeKey == ActRelationshipTypeKeys.HasSubject)?.LoadProperty<Act>("TargetAct");
            if (subject == null)
            {
                throw new InvalidOperationException(this.m_localizationService.GetString("error.messaging.fhir.adverseEvent.act"));
            }

            retVal.DateElement = new FhirDateTime(subject.ActTime.GetValueOrDefault());

            // Reactions = HasManifestation
            var reactions = subject.LoadCollection<ActRelationship>("Relationships").Where(o => o.RelationshipTypeKey == ActRelationshipTypeKeys.HasManifestation).FirstOrDefault();
            if (reactions != null)
            {
                retVal.Event = DataTypeConverter.ToFhirCodeableConcept(reactions.LoadProperty<CodedObservation>("TargetAct").LoadProperty<Concept>(nameof(CodedObservation.Value)));
            }

            var location = model.LoadCollection<ActParticipation>("Participations").FirstOrDefault(o => o.ParticipationRoleKey == ActParticipationKeys.Location);
            if (location != null)
            {
                retVal.Location = DataTypeConverter.CreateVersionedReference<Location>(location.LoadProperty<Entity>("PlayerEntity"));
            }

            // Severity
            var severity = subject.LoadCollection<ActRelationship>("Relationships").First(o => o.RelationshipTypeKey == ActRelationshipTypeKeys.HasComponent && o.LoadProperty<Act>("TargetAct").TypeConceptKey == ObservationTypeKeys.Severity);
            if (severity != null)
            {
                retVal.Seriousness = DataTypeConverter.ToFhirCodeableConcept(severity.LoadProperty<CodedObservation>("TargetAct").Value, "http://hl7.org/fhir/adverse-event-seriousness");
            }

            // Did the patient die?
            var causeOfDeath = model.LoadCollection<ActRelationship>("Relationships").FirstOrDefault(o => o.RelationshipTypeKey == ActRelationshipTypeKeys.IsCauseOf && o.LoadProperty<Act>("TargetAct").TypeConceptKey == ObservationTypeKeys.ClinicalState && (o.TargetAct as CodedObservation)?.ValueKey == Guid.Parse("6df3720b-857f-4ba2-826f-b7f1d3c3adbb"));
            if (causeOfDeath != null)
            {
                retVal.Outcome = new CodeableConcept("http://hl7.org/fhir/adverse-event-outcome", "fatal");
            }
            else if (model.StatusConceptKey == StatusKeys.Active)
            {
                retVal.Outcome = new CodeableConcept("http://hl7.org/fhir/adverse-event-outcome", "ongoing");
            }
            else if (model.StatusConceptKey == StatusKeys.Completed)
            {
                retVal.Outcome = new CodeableConcept("http://hl7.org/fhir/adverse-event-outcome", "resolved");
            }

            var author = model.LoadCollection<ActParticipation>("Participations").FirstOrDefault(o => o.ParticipationRoleKey == ActParticipationKeys.Authororiginator);
            if (author != null)
            {
                retVal.Recorder = DataTypeConverter.CreateNonVersionedReference<Practitioner>(author.LoadProperty<Entity>("PlayerEntity"));
            }

            // Suspect entities
            var refersTo = model.LoadCollection<ActRelationship>("Relationships").Where(o => o.RelationshipTypeKey == ActRelationshipTypeKeys.RefersTo).ToArray();
            if (refersTo.Any())
            {
                retVal.SuspectEntity = refersTo.Select(o => o.LoadProperty<Act>("TargetAct")).OfType<SubstanceAdministration>().Select(o =>
                {
                    var consumable = o.LoadCollection<ActParticipation>("Participations").FirstOrDefault(x => x.ParticipationRoleKey == ActParticipationKeys.Consumable)?.LoadProperty<ManufacturedMaterial>("PlayerEntity");
                    if (consumable == null)
                    {
                        var product = o.LoadCollection<ActParticipation>("Participations").FirstOrDefault(x => x.ParticipationRoleKey == ActParticipationKeys.Product)?.LoadProperty<Material>("PlayerEntity");

                        return new AdverseEvent.SuspectEntityComponent
                        {
                            Instance = DataTypeConverter.CreateNonVersionedReference<Substance>(product)
                        };
                    }

                    return new AdverseEvent.SuspectEntityComponent
                    {
                        Instance = DataTypeConverter.CreateNonVersionedReference<Medication>(consumable)
                    };

                }).ToList();
            }

            return retVal;
        }

<<<<<<< HEAD
        /// <summary>
        /// Map adverse events to the model
        /// </summary>
=======
        /// <inheritdoc/>
>>>>>>> da6bf9ef
        protected override Act MapToModel(AdverseEvent resource)
        {
            var retVal = new Act();

            if (!Guid.TryParse(resource.Id, out var key))
            {
                key = Guid.NewGuid();
            }

            retVal.ClassConceptKey = ActClassKeys.Act;

      //      retVal.StatusConceptKey = StatusKeys.Active;

            retVal.Key = key;

            retVal.MoodConceptKey = ActMoodKeys.Eventoccurrence;

            // map identifier to identifiers
            retVal.Identifiers.Add(DataTypeConverter.ToActIdentifier(resource.Identifier));
           /* retVal.Identifiers = new List<ActIdentifier>
           {
               DataTypeConverter.ToActIdentifier(resource.Identifier)
           };*/

            //map category to type concept
            retVal.TypeConcept = DataTypeConverter.ToConcept(resource.Category.FirstOrDefault());

            // map subject to patient
            if (resource.Subject != null)
            {
                retVal.Participations.Add(resource.Subject.Reference.StartsWith("urn:uuid:") ? new ActParticipation(ActParticipationKeys.RecordTarget, Guid.Parse(resource.Subject.Reference.Substring(9))): new ActParticipation(ActParticipationKeys.RecordTarget, DataTypeConverter.ResolveEntity<Core.Model.Roles.Patient>(resource.Subject, resource)));
            }

            // map date element to act time
            var occurTime = (DateTimeOffset)DataTypeConverter.ToDateTimeOffset(resource.DateElement);
            var targetAct = new Act() { ActTime = occurTime };

            retVal.Relationships.Add(new ActRelationship(ActRelationshipTypeKeys.HasSubject, targetAct));
            retVal.ActTime = occurTime;

            // map event to relationships
            var reactionTarget = new CodedObservation() {Value = DataTypeConverter.ToConcept(resource.Event)};
            targetAct.Relationships.Add(new ActRelationship(ActRelationshipTypeKeys.HasManifestation, reactionTarget));

            // map location to place
            if (resource.Location != null)
            {
                retVal.Participations.Add(resource.Location.Reference.StartsWith("urn:uuid:") ? new ActParticipation(ActParticipationKeys.Location, Guid.Parse(resource.Location.Reference.Substring(9))) : new ActParticipation(ActParticipationKeys.Location, DataTypeConverter.ResolveEntity<Core.Model.Entities.Place>(resource.Location, resource)));

               // retVal.Participations.Add(new ActParticipation(ActParticipationKey.Location, DataTypeConverter.ResolveEntity<Core.Model.Entities.Place>(resource.Location, resource)));
            }

            // map seriousness to relationships

            var severityTarget = new CodedObservation() { Value = DataTypeConverter.ToConcept(resource.Seriousness.Coding.FirstOrDefault(), "http://hl7.org/fhir/adverse-event-seriousness"), TypeConceptKey = ObservationTypeKeys.Severity };
            targetAct.Relationships.Add(new ActRelationship(ActRelationshipTypeKeys.HasComponent, severityTarget));

            // map recoder to provider
            if (resource.Recorder != null)
            {
                retVal.Participations.Add(resource.Recorder.Reference.StartsWith("urn:uuid:") ? new ActParticipation(ActParticipationKeys.Authororiginator, Guid.Parse(resource.Recorder.Reference.Substring(9))) : new ActParticipation(ActParticipationKeys.Authororiginator, DataTypeConverter.ResolveEntity<Core.Model.Roles.Provider>(resource.Recorder, resource)));

              //  retVal.Participations.Add(new ActParticipation(ActParticipationKey.Authororiginator, DataTypeConverter.ResolveEntity<Core.Model.Roles.Provider>(resource.Recorder, resource)));
            }

            // map outcome to status concept key or relationships

            if (resource.Outcome != null)
            {
                if (resource.Outcome.Coding.Any(o => o.System == "http://hl7.org/fhir/adverse-event-outcome"))
                {
                    if (resource.Outcome.Coding.Any(o => o.Code == "fatal"))
                    {
                        retVal.Relationships.Add(new ActRelationship(ActRelationshipTypeKeys.IsCauseOf, new CodedObservation { TypeConceptKey = ObservationTypeKeys.ClinicalState, ValueKey = Guid.Parse("6df3720b-857f-4ba2-826f-b7f1d3c3adbb") }));
                    }
                    else if (resource.Outcome.Coding.Any(o => o.Code == "ongoing"))
                    {
                        retVal.StatusConceptKey = StatusKeys.Active;
                    }
                    else if (resource.Outcome.Coding.Any(o => o.Code == "resolved"))
                    {
                        retVal.StatusConceptKey = StatusKeys.Completed;
                    }
                }
            }

            //  map instance to relationships and participations
            if (resource.SuspectEntity != null)
            {
                foreach (var component in resource.SuspectEntity)
                {
                    var adm = new SubstanceAdministration();
                    if (component.Instance.GetType() == typeof(Medication))
                    {
                        adm.Participations.Add(component.Instance.Reference.StartsWith("urn:uuid:") ? new ActParticipation(ActParticipationKeys.Consumable, Guid.Parse(component.Instance.Reference.Substring(9))) : new ActParticipation(ActParticipationKeys.Consumable, DataTypeConverter.ResolveEntity<Core.Model.Entities.ManufacturedMaterial>(component.Instance, resource)));

                      //  adm.Participations.Add(new ActParticipation(ActParticipationKey.Consumable, DataTypeConverter.ResolveEntity<Core.Model.Entities.ManufacturedMaterial>(component.Instance, resource)));

                        retVal.Relationships.Add(new ActRelationship(ActRelationshipTypeKeys.RefersTo, adm));

                    }
                    else if(component.Instance.GetType() == typeof(Substance))
                    {
                        adm.Participations.Add((component.Instance.Reference.StartsWith("urn:uuid:") ? new ActParticipation(ActParticipationKeys.Product, Guid.Parse(component.Instance.Reference.Substring(9))) : new ActParticipation(ActParticipationKeys.Product, DataTypeConverter.ResolveEntity<Core.Model.Entities.Material>(component.Instance, resource))));

                        //  adm.Participations.Add(new ActParticipation(ActParticipationKey.Product, DataTypeConverter.ResolveEntity<Core.Model.Entities.Material>(component.Instance, resource)));

                        retVal.Relationships.Add(new ActRelationship(ActRelationshipTypeKeys.RefersTo, adm));
                    }
                }

            }
            return retVal;
        }

<<<<<<< HEAD
        /// <summary>
        /// Query for specified adverse event
        /// </summary>
        protected override IQueryResultSet<Act> Query(Expression<Func<Act, bool>> query)
=======
        /// <inheritdoc/>
        protected override IEnumerable<Act> Query(Expression<Func<Act, bool>> query, Guid queryId, int offset, int count, out int totalResults)
>>>>>>> da6bf9ef
        {
            var typeReference = Expression.MakeBinary(ExpressionType.Equal, Expression.Convert(Expression.MakeMemberAccess(query.Parameters[0], typeof(Act).GetProperty(nameof(Act.ClassConceptKey))), typeof(Guid)), Expression.Constant(ActClassKeys.Condition));

            var anyRef = this.CreateConceptSetFilter(ConceptSetKeys.AdverseEventActs, query.Parameters[0]);
            query = Expression.Lambda<Func<Act, bool>>(Expression.AndAlso(Expression.AndAlso(query.Body, anyRef), typeReference), query.Parameters);

            return base.Query(query);
        }

        /// <summary>
        /// Get interactions
        /// </summary>
        protected override IEnumerable<ResourceInteractionComponent> GetInteractions()
        {
            return new TypeRestfulInteraction[]
            {
                TypeRestfulInteraction.HistoryInstance,
                TypeRestfulInteraction.Read,
                TypeRestfulInteraction.SearchType,
                TypeRestfulInteraction.Vread,
                TypeRestfulInteraction.Delete
            }.Select(o => new ResourceInteractionComponent() { Code = o });
        }

        protected override IEnumerable<Resource> GetIncludes(Act resource, IEnumerable<IncludeInstruction> includePaths)
        {
            throw new NotImplementedException(m_localizationService.GetString("error.type.NotImplementedException"));
        }

        protected override IEnumerable<Resource> GetReverseIncludes(Act resource, IEnumerable<IncludeInstruction> reverseIncludePaths)
        {
            throw new NotImplementedException(m_localizationService.GetString("error.type.NotImplementedException"));
        }
    }
}<|MERGE_RESOLUTION|>--- conflicted
+++ resolved
@@ -54,12 +54,6 @@
         {
             return base.CanMapObject(instance);
         }
-<<<<<<< HEAD
-        
-        /// <summary>
-        /// Maps the specified act to an adverse event
-        /// </summary>
-=======
 
         /// <inheritdoc/>
         protected override IEnumerable<Resource> GetIncludes(Act resource, IEnumerable<IncludeInstruction> includePaths)
@@ -88,7 +82,6 @@
         }
 
         /// <inheritdoc/>
->>>>>>> da6bf9ef
         protected override AdverseEvent MapToFhir(Act model)
         {
             var retVal = DataTypeConverter.CreateResource<AdverseEvent>(model);
@@ -181,13 +174,7 @@
             return retVal;
         }
 
-<<<<<<< HEAD
-        /// <summary>
-        /// Map adverse events to the model
-        /// </summary>
-=======
-        /// <inheritdoc/>
->>>>>>> da6bf9ef
+        /// <inheritdoc/>
         protected override Act MapToModel(AdverseEvent resource)
         {
             var retVal = new Act();
@@ -303,15 +290,10 @@
             return retVal;
         }
 
-<<<<<<< HEAD
         /// <summary>
         /// Query for specified adverse event
         /// </summary>
         protected override IQueryResultSet<Act> Query(Expression<Func<Act, bool>> query)
-=======
-        /// <inheritdoc/>
-        protected override IEnumerable<Act> Query(Expression<Func<Act, bool>> query, Guid queryId, int offset, int count, out int totalResults)
->>>>>>> da6bf9ef
         {
             var typeReference = Expression.MakeBinary(ExpressionType.Equal, Expression.Convert(Expression.MakeMemberAccess(query.Parameters[0], typeof(Act).GetProperty(nameof(Act.ClassConceptKey))), typeof(Guid)), Expression.Constant(ActClassKeys.Condition));
 
