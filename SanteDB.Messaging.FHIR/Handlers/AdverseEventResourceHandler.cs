--- conflicted
+++ resolved
@@ -232,17 +232,11 @@
             }
 
             // map seriousness to relationships
-<<<<<<< HEAD
-
-            var severityTarget = new CodedObservation() { Value = DataTypeConverter.ToConcept(resource.Seriousness.Coding.FirstOrDefault(), "http://hl7.org/fhir/adverse-event-seriousness"), TypeConceptKey = ObservationTypeKeys.Severity };
-            targetAct?.LoadProperty(o => o.Relationships).Add(new ActRelationship(ActRelationshipTypeKeys.HasComponent, severityTarget));
-=======
             if (resource.Severity != null)
             {
                 var severityTarget = new CodedObservation() { Value = DataTypeConverter.ToConcept(resource.Severity.Coding.FirstOrDefault(), "http://terminology.hl7.org/CodeSystem/adverse-event-severity"), TypeConceptKey = ObservationTypeKeys.Severity };
-                targetAct.Relationships.Add(new ActRelationship(ActRelationshipTypeKeys.HasComponent, severityTarget));
-            }
->>>>>>> 41298cbd
+                targetAct.LoadProperty(o=>o.Relationships).Add(new ActRelationship(ActRelationshipTypeKeys.HasComponent, severityTarget));
+            }
 
             // map recoder to provider
             if (resource.Recorder != null)
