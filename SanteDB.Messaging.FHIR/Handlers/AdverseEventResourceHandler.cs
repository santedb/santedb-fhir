﻿/*
 * Copyright (C) 2021 - 2022, SanteSuite Inc. and the SanteSuite Contributors (See NOTICE.md for full copyright notices)
 * Copyright (C) 2019 - 2021, Fyfe Software Inc. and the SanteSuite Contributors
 * Portions Copyright (C) 2015-2018 Mohawk College of Applied Arts and Technology
 *
 * Licensed under the Apache License, Version 2.0 (the "License"); you
 * may not use this file except in compliance with the License. You may
 * obtain a copy of the License at
 *
 * http://www.apache.org/licenses/LICENSE-2.0
 *
 * Unless required by applicable law or agreed to in writing, software
 * distributed under the License is distributed on an "AS IS" BASIS, WITHOUT
 * WARRANTIES OR CONDITIONS OF ANY KIND, either express or implied. See the
 * License for the specific language governing permissions and limitations under
 * the License.
 *
 * User: fyfej
 * Date: 2021-10-29
 */
using Hl7.Fhir.Model;
using SanteDB.Core.Model;
using SanteDB.Core.Model.Acts;
using SanteDB.Core.Model.Constants;
using SanteDB.Core.Model.DataTypes;
using SanteDB.Core.Model.Entities;
using SanteDB.Core.Model.Query;
using SanteDB.Core.Services;
using SanteDB.Messaging.FHIR.Util;
using System;
using System.Collections.Generic;
using System.Linq;
using System.Linq.Expressions;
using static Hl7.Fhir.Model.CapabilityStatement;
using Expression = System.Linq.Expressions.Expression;

namespace SanteDB.Messaging.FHIR.Handlers
{
    /// <summary>
    /// Adverse event resource handler
    /// </summary>
    public class AdverseEventResourceHandler : RepositoryResourceHandlerBase<AdverseEvent, Act>
    {
        /// <summary>
        /// Adverse event repo
        /// </summary>
        public AdverseEventResourceHandler(IRepositoryService<Act> repo, ILocalizationService localizationService) : base(repo, localizationService)
        {
        }

        /// <inheritdoc/>
        public override bool CanMapObject(object instance)
        {
            return base.CanMapObject(instance);
        }
<<<<<<< HEAD
        
        /// <summary>
        /// Maps the specified act to an adverse event
        /// </summary>
=======

        /// <inheritdoc/>
        protected override IEnumerable<Resource> GetIncludes(Act resource, IEnumerable<IncludeInstruction> includePaths)
        {
            throw new NotImplementedException(this.m_localizationService.GetString("error.type.NotImplementedException"));
        }

        /// <inheritdoc/>
        protected override IEnumerable<ResourceInteractionComponent> GetInteractions()
        {
            return new[]
            {
                TypeRestfulInteraction.HistoryInstance,
                TypeRestfulInteraction.Read,
                TypeRestfulInteraction.SearchType,
                TypeRestfulInteraction.Vread,
                TypeRestfulInteraction.Delete
            }.Select(o => new ResourceInteractionComponent
            { Code = o });
        }

        /// <inheritdoc/>
        protected override IEnumerable<Resource> GetReverseIncludes(Act resource, IEnumerable<IncludeInstruction> reverseIncludePaths)
        {
            throw new NotImplementedException(this.m_localizationService.GetString("error.type.NotImplementedException"));
        }

        /// <inheritdoc/>
>>>>>>> 80831380
        protected override AdverseEvent MapToFhir(Act model)
        {
            var retVal = DataTypeConverter.CreateResource<AdverseEvent>(model);

            retVal.Identifier = DataTypeConverter.ToFhirIdentifier(model.Identifiers.FirstOrDefault());
            retVal.Category = new List<CodeableConcept>
                {DataTypeConverter.ToFhirCodeableConcept(model.LoadProperty<Concept>("TypeConcept"))};

            var recordTarget = model.LoadCollection<ActParticipation>("Participations").FirstOrDefault(o => o.ParticipationRoleKey == ActParticipationKeys.RecordTarget);
            if (recordTarget != null)
            {
                retVal.Subject = DataTypeConverter.CreateVersionedReference<Patient>(recordTarget.LoadProperty<Entity>("PlayerEntity"));
            }

            // Main topic of the concern
            var subject = model.LoadCollection<ActRelationship>("Relationships").FirstOrDefault(o => o.RelationshipTypeKey == ActRelationshipTypeKeys.HasSubject)?.LoadProperty<Act>("TargetAct");
            if (subject == null)
            {
                throw new InvalidOperationException(this.m_localizationService.GetString("error.messaging.fhir.adverseEvent.act"));
            }

            retVal.DateElement = new FhirDateTime(subject.ActTime.GetValueOrDefault());

            // Reactions = HasManifestation
            var reactions = subject.LoadCollection<ActRelationship>("Relationships").Where(o => o.RelationshipTypeKey == ActRelationshipTypeKeys.HasManifestation).FirstOrDefault();
            if (reactions != null)
            {
                retVal.Event = DataTypeConverter.ToFhirCodeableConcept(reactions.LoadProperty<CodedObservation>("TargetAct").LoadProperty<Concept>(nameof(CodedObservation.Value)));
            }

            var location = model.LoadCollection<ActParticipation>("Participations").FirstOrDefault(o => o.ParticipationRoleKey == ActParticipationKeys.Location);
            if (location != null)
            {
                retVal.Location = DataTypeConverter.CreateVersionedReference<Location>(location.LoadProperty<Entity>("PlayerEntity"));
            }

            // Severity
            var severity = subject.LoadCollection<ActRelationship>("Relationships").First(o => o.RelationshipTypeKey == ActRelationshipTypeKeys.HasComponent && o.LoadProperty<Act>("TargetAct").TypeConceptKey == ObservationTypeKeys.Severity);
            if (severity != null)
            {
                retVal.Severity = DataTypeConverter.ToFhirCodeableConcept(severity.LoadProperty<CodedObservation>("TargetAct").Value, "http://terminology.hl7.org/CodeSystem/adverse-event-severity");
            }

            // Did the patient die?
            var causeOfDeath = model.LoadCollection<ActRelationship>("Relationships").FirstOrDefault(o => o.RelationshipTypeKey == ActRelationshipTypeKeys.IsCauseOf && o.LoadProperty<Act>("TargetAct").TypeConceptKey == ObservationTypeKeys.ClinicalState && (o.TargetAct as CodedObservation)?.ValueKey == Guid.Parse("6df3720b-857f-4ba2-826f-b7f1d3c3adbb"));
            if (causeOfDeath != null)
            {
                retVal.Outcome = new CodeableConcept("http://hl7.org/fhir/adverse-event-outcome", "fatal");
            }
            else if (model.StatusConceptKey == StatusKeys.Active)
            {
                retVal.Outcome = new CodeableConcept("http://hl7.org/fhir/adverse-event-outcome", "ongoing");
            }
            else if (model.StatusConceptKey == StatusKeys.Completed)
            {
                retVal.Outcome = new CodeableConcept("http://hl7.org/fhir/adverse-event-outcome", "resolved");
            }

            var author = model.LoadCollection<ActParticipation>("Participations").FirstOrDefault(o => o.ParticipationRoleKey == ActParticipationKeys.Authororiginator);
            if (author != null)
            {
                retVal.Recorder = DataTypeConverter.CreateNonVersionedReference<Practitioner>(author.LoadProperty<Entity>("PlayerEntity"));
            }

            // Suspect entities
            var refersTo = model.LoadCollection<ActRelationship>("Relationships").Where(o => o.RelationshipTypeKey == ActRelationshipTypeKeys.RefersTo).ToArray();
            if (refersTo.Any())
            {
                retVal.SuspectEntity = refersTo.Select(o => o.LoadProperty<Act>("TargetAct")).OfType<SubstanceAdministration>().Select(o =>
                {
                    var consumable = o.LoadCollection<ActParticipation>("Participations").FirstOrDefault(x => x.ParticipationRoleKey == ActParticipationKeys.Consumable)?.LoadProperty<ManufacturedMaterial>("PlayerEntity");
                    if (consumable == null)
                    {
                        var product = o.LoadCollection<ActParticipation>("Participations").FirstOrDefault(x => x.ParticipationRoleKey == ActParticipationKeys.Product)?.LoadProperty<Material>("PlayerEntity");

                        return new AdverseEvent.SuspectEntityComponent
                        {
                            Instance = DataTypeConverter.CreateNonVersionedReference<Substance>(product)
                        };
                    }

                    return new AdverseEvent.SuspectEntityComponent
                    {
                        Instance = DataTypeConverter.CreateNonVersionedReference<Medication>(consumable)
                    };

                }).ToList();
            }

            return retVal;
        }

<<<<<<< HEAD
        /// <summary>
        /// Map adverse events to the model
        /// </summary>
=======
        /// <inheritdoc/>
>>>>>>> 80831380
        protected override Act MapToModel(AdverseEvent resource)
        {

#if !DEBUG
            throw new NotSupportedException();
#endif

            var retVal = new Act();

            if (!Guid.TryParse(resource.Id, out var key))
            {
                key = Guid.NewGuid();
            }

            retVal.ClassConceptKey = ActClassKeys.Act;

            //      retVal.StatusConceptKey = StatusKeys.Active;

            retVal.Key = key;

            retVal.MoodConceptKey = ActMoodKeys.Eventoccurrence;

            // map identifier to identifiers
            retVal.LoadProperty(o => o.Identifiers).Add(DataTypeConverter.ToActIdentifier(resource.Identifier));
            /* retVal.Identifiers = new List<ActIdentifier>
            {
                DataTypeConverter.ToActIdentifier(resource.Identifier)
            };*/

            //map category to type concept
            retVal.TypeConcept = DataTypeConverter.ToConcept(resource.Category.FirstOrDefault());

            // map subject to patient
            if (resource.Subject != null)
            {
<<<<<<< HEAD
                retVal.Participations.Add(resource.Subject.Reference.StartsWith("urn:uuid:") ? new ActParticipation(ActParticipationKeys.RecordTarget, Guid.Parse(resource.Subject.Reference.Substring(9))): new ActParticipation(ActParticipationKeys.RecordTarget, DataTypeConverter.ResolveEntity<Core.Model.Roles.Patient>(resource.Subject, resource)));
=======
                retVal.LoadProperty(o => o.Participations).Add(resource.Subject.Reference.StartsWith("urn:uuid:") ? new ActParticipation(ActParticipationKeys.RecordTarget, Guid.Parse(resource.Subject.Reference.Substring(9))) : new ActParticipation(ActParticipationKeys.RecordTarget, DataTypeConverter.ResolveEntity<Core.Model.Roles.Patient>(resource.Subject, resource)));
>>>>>>> 80831380
            }

            // map date element to act time
            var occurTime = (DateTimeOffset)DataTypeConverter.ToDateTimeOffset(resource.DateElement);
            var targetAct = new CodedObservation() { ActTime = occurTime };

            retVal.LoadProperty(o => o.Relationships).Add(new ActRelationship(ActRelationshipTypeKeys.HasSubject, targetAct));
            retVal.ActTime = occurTime;

            // map event to relationships
            var reactionTarget = new CodedObservation() { Value = DataTypeConverter.ToConcept(resource.Event) };
            targetAct.LoadProperty(o => o.Relationships).Add(new ActRelationship(ActRelationshipTypeKeys.HasManifestation, reactionTarget));

            // map location to place
            if (resource.Location != null)
            {
<<<<<<< HEAD
                retVal.Participations.Add(resource.Location.Reference.StartsWith("urn:uuid:") ? new ActParticipation(ActParticipationKeys.Location, Guid.Parse(resource.Location.Reference.Substring(9))) : new ActParticipation(ActParticipationKeys.Location, DataTypeConverter.ResolveEntity<Core.Model.Entities.Place>(resource.Location, resource)));
=======
                retVal.LoadProperty(o => o.Participations).Add(resource.Location.Reference.StartsWith("urn:uuid:") ? new ActParticipation(ActParticipationKeys.Location, Guid.Parse(resource.Location.Reference.Substring(9))) : new ActParticipation(ActParticipationKeys.Location, DataTypeConverter.ResolveEntity<Core.Model.Entities.Place>(resource.Location, resource)));
>>>>>>> 80831380

                // retVal.Participations.Add(new ActParticipation(ActParticipationKey.Location, DataTypeConverter.ResolveEntity<Core.Model.Entities.Place>(resource.Location, resource)));
            }

            // map seriousness to relationships
            if (resource.Severity != null)
            {
                var severityTarget = new CodedObservation() { Value = DataTypeConverter.ToConcept(resource.Severity.Coding.FirstOrDefault(), "http://terminology.hl7.org/CodeSystem/adverse-event-severity"), TypeConceptKey = ObservationTypeKeys.Severity };
                targetAct.LoadProperty(o=>o.Relationships).Add(new ActRelationship(ActRelationshipTypeKeys.HasComponent, severityTarget));
            }

            // map recoder to provider
            if (resource.Recorder != null)
            {
<<<<<<< HEAD
                retVal.Participations.Add(resource.Recorder.Reference.StartsWith("urn:uuid:") ? new ActParticipation(ActParticipationKeys.Authororiginator, Guid.Parse(resource.Recorder.Reference.Substring(9))) : new ActParticipation(ActParticipationKeys.Authororiginator, DataTypeConverter.ResolveEntity<Core.Model.Roles.Provider>(resource.Recorder, resource)));
=======
                retVal.LoadProperty(o => o.Participations).Add(resource.Recorder.Reference.StartsWith("urn:uuid:") ? new ActParticipation(ActParticipationKeys.Authororiginator, Guid.Parse(resource.Recorder.Reference.Substring(9))) : new ActParticipation(ActParticipationKeys.Authororiginator, DataTypeConverter.ResolveEntity<Core.Model.Roles.Provider>(resource.Recorder, resource)));
>>>>>>> 80831380

                //  retVal.Participations.Add(new ActParticipation(ActParticipationKey.Authororiginator, DataTypeConverter.ResolveEntity<Core.Model.Roles.Provider>(resource.Recorder, resource)));
            }

            // map outcome to status concept key or relationships

            if (resource.Outcome != null)
            {
                if (resource.Outcome.Coding.Any(o => o.System == "http://hl7.org/fhir/adverse-event-outcome"))
                {
                    if (resource.Outcome.Coding.Any(o => o.Code == "fatal"))
                    {
                        retVal.LoadProperty(o => o.Relationships).Add(new ActRelationship(ActRelationshipTypeKeys.IsCauseOf, new CodedObservation { TypeConceptKey = ObservationTypeKeys.ClinicalState, ValueKey = Guid.Parse("6df3720b-857f-4ba2-826f-b7f1d3c3adbb") }));
                    }
                    else if (resource.Outcome.Coding.Any(o => o.Code == "ongoing"))
                    {
                        retVal.StatusConceptKey = StatusKeys.Active;
                    }
                    else if (resource.Outcome.Coding.Any(o => o.Code == "resolved"))
                    {
                        retVal.StatusConceptKey = StatusKeys.Completed;
                    }
                }
            }

            //  map instance to relationships and participations
            if (resource.SuspectEntity != null)
            {
                foreach (var component in resource.SuspectEntity)
                {
                    var adm = new SubstanceAdministration();
                    if (component.Instance.GetType() == typeof(Medication))
                    {
<<<<<<< HEAD
                        adm.Participations.Add(component.Instance.Reference.StartsWith("urn:uuid:") ? new ActParticipation(ActParticipationKeys.Consumable, Guid.Parse(component.Instance.Reference.Substring(9))) : new ActParticipation(ActParticipationKeys.Consumable, DataTypeConverter.ResolveEntity<Core.Model.Entities.ManufacturedMaterial>(component.Instance, resource)));
=======
                        adm.LoadProperty(o => o.Participations).Add(component.Instance.Reference.StartsWith("urn:uuid:") ? new ActParticipation(ActParticipationKeys.Consumable, Guid.Parse(component.Instance.Reference.Substring(9))) : new ActParticipation(ActParticipationKeys.Consumable, DataTypeConverter.ResolveEntity<Core.Model.Entities.ManufacturedMaterial>(component.Instance, resource)));
>>>>>>> 80831380

                        //  adm.Participations.Add(new ActParticipation(ActParticipationKey.Consumable, DataTypeConverter.ResolveEntity<Core.Model.Entities.ManufacturedMaterial>(component.Instance, resource)));

                        retVal.LoadProperty(o => o.Relationships).Add(new ActRelationship(ActRelationshipTypeKeys.RefersTo, adm));

                    }
                    else if (component.Instance.GetType() == typeof(Substance))
                    {
<<<<<<< HEAD
                        adm.Participations.Add((component.Instance.Reference.StartsWith("urn:uuid:") ? new ActParticipation(ActParticipationKeys.Product, Guid.Parse(component.Instance.Reference.Substring(9))) : new ActParticipation(ActParticipationKeys.Product, DataTypeConverter.ResolveEntity<Core.Model.Entities.Material>(component.Instance, resource))));
=======
                        adm.LoadProperty(o => o.Participations).Add((component.Instance.Reference.StartsWith("urn:uuid:") ? new ActParticipation(ActParticipationKeys.Product, Guid.Parse(component.Instance.Reference.Substring(9))) : new ActParticipation(ActParticipationKeys.Product, DataTypeConverter.ResolveEntity<Core.Model.Entities.Material>(component.Instance, resource))));
>>>>>>> 80831380

                        //  adm.Participations.Add(new ActParticipation(ActParticipationKey.Product, DataTypeConverter.ResolveEntity<Core.Model.Entities.Material>(component.Instance, resource)));

                        retVal.LoadProperty(o => o.Relationships).Add(new ActRelationship(ActRelationshipTypeKeys.RefersTo, adm));
                    }
                }

            }
            return retVal;
        }

        /// <summary>
        /// Query for specified adverse event
        /// </summary>
        protected override IQueryResultSet<Act> Query(Expression<Func<Act, bool>> query)
        {
            var typeReference = Expression.MakeBinary(ExpressionType.Equal, Expression.Convert(Expression.MakeMemberAccess(query.Parameters[0], typeof(Act).GetProperty(nameof(Act.ClassConceptKey))), typeof(Guid)), Expression.Constant(ActClassKeys.Condition));

            var anyRef = this.CreateConceptSetFilter(ConceptSetKeys.AdverseEventActs, query.Parameters[0]);
            query = Expression.Lambda<Func<Act, bool>>(Expression.AndAlso(Expression.AndAlso(query.Body, anyRef), typeReference), query.Parameters);

            return base.Query(query);
<<<<<<< HEAD
        }

        /// <summary>
        /// Get interactions
        /// </summary>
        protected override IEnumerable<ResourceInteractionComponent> GetInteractions()
        {
            return new TypeRestfulInteraction[]
            {
                TypeRestfulInteraction.HistoryInstance,
                TypeRestfulInteraction.Read,
                TypeRestfulInteraction.SearchType,
                TypeRestfulInteraction.Vread,
                TypeRestfulInteraction.Delete
            }.Select(o => new ResourceInteractionComponent() { Code = o });
        }

        protected override IEnumerable<Resource> GetIncludes(Act resource, IEnumerable<IncludeInstruction> includePaths)
        {
            throw new NotImplementedException(m_localizationService.GetString("error.type.NotImplementedException"));
        }

        protected override IEnumerable<Resource> GetReverseIncludes(Act resource, IEnumerable<IncludeInstruction> reverseIncludePaths)
        {
            throw new NotImplementedException(m_localizationService.GetString("error.type.NotImplementedException"));
=======
>>>>>>> 80831380
        }

    }
}<|MERGE_RESOLUTION|>--- conflicted
+++ resolved
@@ -53,12 +53,6 @@
         {
             return base.CanMapObject(instance);
         }
-<<<<<<< HEAD
-        
-        /// <summary>
-        /// Maps the specified act to an adverse event
-        /// </summary>
-=======
 
         /// <inheritdoc/>
         protected override IEnumerable<Resource> GetIncludes(Act resource, IEnumerable<IncludeInstruction> includePaths)
@@ -87,7 +81,6 @@
         }
 
         /// <inheritdoc/>
->>>>>>> 80831380
         protected override AdverseEvent MapToFhir(Act model)
         {
             var retVal = DataTypeConverter.CreateResource<AdverseEvent>(model);
@@ -180,13 +173,7 @@
             return retVal;
         }
 
-<<<<<<< HEAD
-        /// <summary>
-        /// Map adverse events to the model
-        /// </summary>
-=======
-        /// <inheritdoc/>
->>>>>>> 80831380
+        /// <inheritdoc/>
         protected override Act MapToModel(AdverseEvent resource)
         {
 
@@ -222,11 +209,7 @@
             // map subject to patient
             if (resource.Subject != null)
             {
-<<<<<<< HEAD
-                retVal.Participations.Add(resource.Subject.Reference.StartsWith("urn:uuid:") ? new ActParticipation(ActParticipationKeys.RecordTarget, Guid.Parse(resource.Subject.Reference.Substring(9))): new ActParticipation(ActParticipationKeys.RecordTarget, DataTypeConverter.ResolveEntity<Core.Model.Roles.Patient>(resource.Subject, resource)));
-=======
                 retVal.LoadProperty(o => o.Participations).Add(resource.Subject.Reference.StartsWith("urn:uuid:") ? new ActParticipation(ActParticipationKeys.RecordTarget, Guid.Parse(resource.Subject.Reference.Substring(9))) : new ActParticipation(ActParticipationKeys.RecordTarget, DataTypeConverter.ResolveEntity<Core.Model.Roles.Patient>(resource.Subject, resource)));
->>>>>>> 80831380
             }
 
             // map date element to act time
@@ -243,11 +226,7 @@
             // map location to place
             if (resource.Location != null)
             {
-<<<<<<< HEAD
-                retVal.Participations.Add(resource.Location.Reference.StartsWith("urn:uuid:") ? new ActParticipation(ActParticipationKeys.Location, Guid.Parse(resource.Location.Reference.Substring(9))) : new ActParticipation(ActParticipationKeys.Location, DataTypeConverter.ResolveEntity<Core.Model.Entities.Place>(resource.Location, resource)));
-=======
                 retVal.LoadProperty(o => o.Participations).Add(resource.Location.Reference.StartsWith("urn:uuid:") ? new ActParticipation(ActParticipationKeys.Location, Guid.Parse(resource.Location.Reference.Substring(9))) : new ActParticipation(ActParticipationKeys.Location, DataTypeConverter.ResolveEntity<Core.Model.Entities.Place>(resource.Location, resource)));
->>>>>>> 80831380
 
                 // retVal.Participations.Add(new ActParticipation(ActParticipationKey.Location, DataTypeConverter.ResolveEntity<Core.Model.Entities.Place>(resource.Location, resource)));
             }
@@ -262,11 +241,7 @@
             // map recoder to provider
             if (resource.Recorder != null)
             {
-<<<<<<< HEAD
-                retVal.Participations.Add(resource.Recorder.Reference.StartsWith("urn:uuid:") ? new ActParticipation(ActParticipationKeys.Authororiginator, Guid.Parse(resource.Recorder.Reference.Substring(9))) : new ActParticipation(ActParticipationKeys.Authororiginator, DataTypeConverter.ResolveEntity<Core.Model.Roles.Provider>(resource.Recorder, resource)));
-=======
                 retVal.LoadProperty(o => o.Participations).Add(resource.Recorder.Reference.StartsWith("urn:uuid:") ? new ActParticipation(ActParticipationKeys.Authororiginator, Guid.Parse(resource.Recorder.Reference.Substring(9))) : new ActParticipation(ActParticipationKeys.Authororiginator, DataTypeConverter.ResolveEntity<Core.Model.Roles.Provider>(resource.Recorder, resource)));
->>>>>>> 80831380
 
                 //  retVal.Participations.Add(new ActParticipation(ActParticipationKey.Authororiginator, DataTypeConverter.ResolveEntity<Core.Model.Roles.Provider>(resource.Recorder, resource)));
             }
@@ -300,11 +275,7 @@
                     var adm = new SubstanceAdministration();
                     if (component.Instance.GetType() == typeof(Medication))
                     {
-<<<<<<< HEAD
-                        adm.Participations.Add(component.Instance.Reference.StartsWith("urn:uuid:") ? new ActParticipation(ActParticipationKeys.Consumable, Guid.Parse(component.Instance.Reference.Substring(9))) : new ActParticipation(ActParticipationKeys.Consumable, DataTypeConverter.ResolveEntity<Core.Model.Entities.ManufacturedMaterial>(component.Instance, resource)));
-=======
                         adm.LoadProperty(o => o.Participations).Add(component.Instance.Reference.StartsWith("urn:uuid:") ? new ActParticipation(ActParticipationKeys.Consumable, Guid.Parse(component.Instance.Reference.Substring(9))) : new ActParticipation(ActParticipationKeys.Consumable, DataTypeConverter.ResolveEntity<Core.Model.Entities.ManufacturedMaterial>(component.Instance, resource)));
->>>>>>> 80831380
 
                         //  adm.Participations.Add(new ActParticipation(ActParticipationKey.Consumable, DataTypeConverter.ResolveEntity<Core.Model.Entities.ManufacturedMaterial>(component.Instance, resource)));
 
@@ -313,11 +284,7 @@
                     }
                     else if (component.Instance.GetType() == typeof(Substance))
                     {
-<<<<<<< HEAD
-                        adm.Participations.Add((component.Instance.Reference.StartsWith("urn:uuid:") ? new ActParticipation(ActParticipationKeys.Product, Guid.Parse(component.Instance.Reference.Substring(9))) : new ActParticipation(ActParticipationKeys.Product, DataTypeConverter.ResolveEntity<Core.Model.Entities.Material>(component.Instance, resource))));
-=======
                         adm.LoadProperty(o => o.Participations).Add((component.Instance.Reference.StartsWith("urn:uuid:") ? new ActParticipation(ActParticipationKeys.Product, Guid.Parse(component.Instance.Reference.Substring(9))) : new ActParticipation(ActParticipationKeys.Product, DataTypeConverter.ResolveEntity<Core.Model.Entities.Material>(component.Instance, resource))));
->>>>>>> 80831380
 
                         //  adm.Participations.Add(new ActParticipation(ActParticipationKey.Product, DataTypeConverter.ResolveEntity<Core.Model.Entities.Material>(component.Instance, resource)));
 
@@ -340,34 +307,6 @@
             query = Expression.Lambda<Func<Act, bool>>(Expression.AndAlso(Expression.AndAlso(query.Body, anyRef), typeReference), query.Parameters);
 
             return base.Query(query);
-<<<<<<< HEAD
-        }
-
-        /// <summary>
-        /// Get interactions
-        /// </summary>
-        protected override IEnumerable<ResourceInteractionComponent> GetInteractions()
-        {
-            return new TypeRestfulInteraction[]
-            {
-                TypeRestfulInteraction.HistoryInstance,
-                TypeRestfulInteraction.Read,
-                TypeRestfulInteraction.SearchType,
-                TypeRestfulInteraction.Vread,
-                TypeRestfulInteraction.Delete
-            }.Select(o => new ResourceInteractionComponent() { Code = o });
-        }
-
-        protected override IEnumerable<Resource> GetIncludes(Act resource, IEnumerable<IncludeInstruction> includePaths)
-        {
-            throw new NotImplementedException(m_localizationService.GetString("error.type.NotImplementedException"));
-        }
-
-        protected override IEnumerable<Resource> GetReverseIncludes(Act resource, IEnumerable<IncludeInstruction> reverseIncludePaths)
-        {
-            throw new NotImplementedException(m_localizationService.GetString("error.type.NotImplementedException"));
-=======
->>>>>>> 80831380
         }
 
     }
