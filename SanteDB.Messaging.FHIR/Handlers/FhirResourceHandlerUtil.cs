--- conflicted
+++ resolved
@@ -99,16 +99,13 @@
 
             if (rtEnum.HasValue)
             {
-<<<<<<< HEAD
+                return GetResourceHandler(rtEnum.Value);
+            }
+            else
+            {
                 s_tracer.TraceError($"Resource type {resourceType} is invalid");
                 throw new KeyNotFoundException(s_localizationService.GetString("error.messaging.fhir.handlers.invalidResourceType", new { param = resourceType }));
-=======
-                return GetResourceHandler(rtEnum.Value);
->>>>>>> d5fa94e8
             }
-
-            s_tracer.TraceError($"Resource type {resourceType} is invalid");
-            throw new KeyNotFoundException(s_localizationService.FormatString("error.messaging.fhir.handlers.invalidResourceType", new {param = resourceType}));
         }
 
         /// <summary>
@@ -119,11 +116,7 @@
             if (!s_messageProcessors.TryGetValue(resourceType, out var retVal))
             {
                 s_tracer.TraceError($"No handler registered for {resourceType}");
-<<<<<<< HEAD
                 throw new NotSupportedException(s_localizationService.GetString("error.messaging.fhir.handlers.noRegisteredHandler", new { param = resourceType }));
-=======
-                throw new NotSupportedException(s_localizationService.FormatString("error.messaging.fhir.handlers.noRegisteredHandler", new {param = resourceType}));
->>>>>>> d5fa94e8
             }
 
             return retVal;
