--- conflicted
+++ resolved
@@ -204,11 +204,7 @@
                 else
                 {
                     this.m_tracer.TraceError("Only UUID references are supported");
-<<<<<<< HEAD
                     throw new NotSupportedException(this.m_localizationService.GetString("error.type.NotSupportedException.paramOnlySupported", new
-=======
-                    throw new NotSupportedException(this.m_localizationService.FormatString("error.type.NotSupportedException.paramOnlySupported", new
->>>>>>> 2dcac05e
                     {
                         param = "UUID"
                     }));
@@ -224,11 +220,7 @@
                 else
                 {
                     this.m_tracer.TraceError("Only UUID references are supported");
-<<<<<<< HEAD
                     throw new NotSupportedException(this.m_localizationService.GetString("error.type.NotSupportedException.paramOnlySupported", new
-=======
-                    throw new NotSupportedException(this.m_localizationService.FormatString("error.type.NotSupportedException.paramOnlySupported", new
->>>>>>> 2dcac05e
                     {
                         param = "UUID"
                     }));
