﻿/*
 * Copyright (C) 2021 - 2021, SanteSuite Inc. and the SanteSuite Contributors (See NOTICE.md for full copyright notices)
 * Copyright (C) 2019 - 2021, Fyfe Software Inc. and the SanteSuite Contributors
 * Portions Copyright (C) 2015-2018 Mohawk College of Applied Arts and Technology
 *
 * Licensed under the Apache License, Version 2.0 (the "License"); you
 * may not use this file except in compliance with the License. You may
 * obtain a copy of the License at
 *
 * http://www.apache.org/licenses/LICENSE-2.0
 *
 * Unless required by applicable law or agreed to in writing, software
 * distributed under the License is distributed on an "AS IS" BASIS, WITHOUT
 * WARRANTIES OR CONDITIONS OF ANY KIND, either express or implied. See the
 * License for the specific language governing permissions and limitations under
 * the License.
 *
 * User: fyfej
 * Date: 2021-8-5
 */

using Hl7.Fhir.Model;
using RestSrvr;
using SanteDB.Core;
using SanteDB.Core.Diagnostics;
using SanteDB.Core.Model;
using SanteDB.Core.Model.Acts;
using SanteDB.Core.Model.Constants;
using SanteDB.Core.Model.DataTypes;
using SanteDB.Core.Model.Entities;
using SanteDB.Core.Model.Roles;
using SanteDB.Core.Services;
using SanteDB.Messaging.FHIR.Util;
using System;
using System.Collections.Generic;
using System.Linq;
using static Hl7.Fhir.Model.CapabilityStatement;

namespace SanteDB.Messaging.FHIR.Handlers
{
    /// <summary>
    /// Encounter resource handler for loading and disclosing of patient encounters
    /// </summary>
    public class EncounterResourceHandler : RepositoryResourceHandlerBase<Encounter, PatientEncounter>
    {
        // Tracer
        private readonly Tracer m_tracer = Tracer.GetTracer(typeof(EncounterResourceHandler));

        /// <summary>
		/// Create new resource handler
		/// </summary>
		public EncounterResourceHandler(IRepositoryService<PatientEncounter> repo, ILocalizationService localizationService) : base(repo, localizationService)
        {
        }

        /// <summary>
        /// Get includes
        /// </summary>
        protected override IEnumerable<Resource> GetIncludes(PatientEncounter resource, IEnumerable<IncludeInstruction> includePaths)
        {
            throw new NotImplementedException(this.m_localizationService.GetString("error.type.NotImplementedException"));
        }

        /// <summary>
        /// Get the interactions supported
        /// </summary>
        /// <returns></returns>
        protected override IEnumerable<ResourceInteractionComponent> GetInteractions()
        {
            return new List<TypeRestfulInteraction>()
            {
                TypeRestfulInteraction.SearchType,
                TypeRestfulInteraction.Read,
                TypeRestfulInteraction.Vread,
                TypeRestfulInteraction.HistoryInstance
            }.Select(o => new ResourceInteractionComponent() { Code = o });
        }

        /// <summary>
        /// Get the reverse includes
        /// </summary>
        protected override IEnumerable<Resource> GetReverseIncludes(PatientEncounter resource, IEnumerable<IncludeInstruction> reverseIncludePaths)
        {
            throw new NotImplementedException(this.m_localizationService.GetString("error.type.NotImplementedException"));
        }

        /// <summary>
        /// Map the specified patient encounter to a FHIR based encounter
        /// </summary>
        protected override Encounter MapToFhir(PatientEncounter model)
        {
            var retVal = DataTypeConverter.CreateResource<Encounter>(model);

            // Map the identifier
            retVal.Identifier = model.LoadCollection<ActIdentifier>("Identifiers").Select(o => DataTypeConverter.ToFhirIdentifier<Act>(o)).ToList();

            // Map status keys
            switch (model.StatusConceptKey.ToString().ToUpper())
            {
                case StatusKeyStrings.Active:
                case StatusKeyStrings.New:
                    switch (model.MoodConceptKey.ToString().ToUpper())
                    {
                        case MoodConceptKeyStrings.Eventoccurrence:
                        case MoodConceptKeyStrings.Request:
                            retVal.Status = Encounter.EncounterStatus.InProgress;
                            break;

                        case MoodConceptKeyStrings.Intent:
                        case MoodConceptKeyStrings.Promise:
                            retVal.Status = Encounter.EncounterStatus.Planned;
                            break;
                    }
                    break;

                case StatusKeyStrings.Cancelled:
                    retVal.Status = Encounter.EncounterStatus.Cancelled;
                    break;

                case StatusKeyStrings.Nullified:
                    retVal.Status = Encounter.EncounterStatus.EnteredInError;
                    break;

                case StatusKeyStrings.Obsolete:
                    retVal.Status = Encounter.EncounterStatus.Unknown;
                    break;

                case StatusKeyStrings.Completed:
                    retVal.Status = Encounter.EncounterStatus.Finished;
                    break;
            }

            if (model.StartTime.HasValue || model.StopTime.HasValue)
                retVal.Period = DataTypeConverter.ToPeriod(model.StartTime, model.StopTime);
            else
                retVal.Period = DataTypeConverter.ToPeriod(model.ActTime, model.ActTime);

            retVal.ReasonCode = new List<CodeableConcept>() { DataTypeConverter.ToFhirCodeableConcept(model.LoadProperty<Concept>("ReasonConcept")) };
            retVal.Type = new List<CodeableConcept>() { DataTypeConverter.ToFhirCodeableConcept(model.LoadProperty<Concept>("TypeConcept")) };

            // Map associated
            var associated = model.LoadCollection<ActParticipation>("Participations");

            // Subject of encounter
            retVal.Subject = DataTypeConverter.CreateVersionedReference<Hl7.Fhir.Model.Patient>(associated.FirstOrDefault(o => o.ParticipationRoleKey == ActParticipationKey.RecordTarget)?.LoadProperty<Entity>("PlayerEntity"));

            // Locations
            retVal.Location = associated.Where(o => o.LoadProperty<Entity>("PlayerEntity") is Place).Select(o => new Encounter.LocationComponent()
            {
                Period = DataTypeConverter.ToPeriod(model.CreationTime, null),
                Location = DataTypeConverter.CreateVersionedReference<Location>(o.PlayerEntity)
            }).ToList();

            // Service provider
            var cst = associated.FirstOrDefault(o => o.LoadProperty<Entity>("PlayerEntity") is Core.Model.Entities.Organization && o.ParticipationRoleKey == ActParticipationKey.Custodian);
            if (cst != null)
                retVal.ServiceProvider = DataTypeConverter.CreateVersionedReference<Hl7.Fhir.Model.Organization>(cst.PlayerEntity);

            // Participants
            retVal.Participant = associated.Where(o => o.LoadProperty<Entity>("PlayerEntity") is Provider || o.LoadProperty<Entity>("PlayerEntity") is UserEntity).Select(o => new Encounter.ParticipantComponent()
            {
                Type = new List<CodeableConcept>() { DataTypeConverter.ToFhirCodeableConcept(o.LoadProperty<Concept>("ParticipationRole")) },
                Individual = DataTypeConverter.CreateVersionedReference<Practitioner>(o.PlayerEntity)
            }).ToList();

            return retVal;
        }

        /// <summary>
        /// Map to model the encounter
        /// </summary>
        protected override PatientEncounter MapToModel(Encounter resource)
        {
            // Organization
            var status = resource.Status.Value;
            var retVal = new PatientEncounter()
            {
                TypeConcept = DataTypeConverter.ToConcept(resource.Class, "http://santedb.org/conceptset/v3-ActEncounterCode"),
                StartTime = resource.Period?.StartElement?.ToDateTimeOffset(),
                StopTime = resource.Period?.EndElement?.ToDateTimeOffset(),
                // TODO: Extensions
                Extensions = resource.Extension.Select(DataTypeConverter.ToActExtension).OfType<ActExtension>().ToList(),
                Identifiers = resource.Identifier.Select(DataTypeConverter.ToActIdentifier).ToList(),
                Key = Guid.NewGuid(),
                StatusConceptKey = status == Encounter.EncounterStatus.Finished ? StatusKeys.Completed :
                    status == Encounter.EncounterStatus.Cancelled ? StatusKeys.Cancelled :
                    status == Encounter.EncounterStatus.InProgress || status == Encounter.EncounterStatus.Arrived ? StatusKeys.Active :
                    status == Encounter.EncounterStatus.Planned ? StatusKeys.New :
                    status == Encounter.EncounterStatus.EnteredInError ? StatusKeys.Nullified : StatusKeys.Inactive,
                MoodConceptKey = status == Encounter.EncounterStatus.Planned ? ActMoodKeys.Intent : ActMoodKeys.Eventoccurrence,
                ReasonConcept = DataTypeConverter.ToConcept(resource.ReasonCode.FirstOrDefault())
            };

            if (!Guid.TryParse(resource.Id, out Guid key))
            {
                key = Guid.NewGuid();
            }

            retVal.Key = key;

            // Attempt to resolve relationships
            if (resource.Subject != null)
            {
                // Is the subject a uuid
                if (resource.Subject.Reference.StartsWith("urn:uuid:"))
                    retVal.Participations.Add(new ActParticipation(ActParticipationKey.RecordTarget, Guid.Parse(resource.Subject.Reference.Substring(9))));
                else if(resource.Subject.Reference.StartsWith("Patient/"))
                    retVal.Participations.Add(new ActParticipation(ActParticipationKey.RecordTarget, Guid.Parse(resource.Subject.Reference.Substring(8, 36))));
                else
                {
<<<<<<< HEAD
                    this.m_tracer.TraceError("Only UUID references are supported");
                    throw new NotSupportedException(this.m_localizationService.GetString("error.type.NotSupportedException.paramOnlySupported", new
=======
                    this.m_tracer.TraceError("Only UUID or Patient references are supported");
                    throw new NotSupportedException(this.m_localizationService.FormatString("error.type.NotSupportedException.paramOnlySupported", new
>>>>>>> 02a71e70
                    {
                        param = "UUID"
                    }));
                }
            }

            // Attempt to resolve organiztaion
            if (resource.ServiceProvider != null)
            {
                // Is the subject a uuid
                if (resource.ServiceProvider.Reference.StartsWith("urn:uuid:"))
                    retVal.Participations.Add(new ActParticipation(ActParticipationKey.Custodian, Guid.Parse(resource.ServiceProvider.Reference.Substring(9))));
                else
                {
                    this.m_tracer.TraceError("Only UUID references are supported");
                    throw new NotSupportedException(this.m_localizationService.GetString("error.type.NotSupportedException.paramOnlySupported", new
                    {
                        param = "UUID"
                    }));
                }
            }

            // TODO : Other Participations
            return retVal;
        }
    }
}<|MERGE_RESOLUTION|>--- conflicted
+++ resolved
@@ -208,13 +208,8 @@
                     retVal.Participations.Add(new ActParticipation(ActParticipationKey.RecordTarget, Guid.Parse(resource.Subject.Reference.Substring(8, 36))));
                 else
                 {
-<<<<<<< HEAD
                     this.m_tracer.TraceError("Only UUID references are supported");
                     throw new NotSupportedException(this.m_localizationService.GetString("error.type.NotSupportedException.paramOnlySupported", new
-=======
-                    this.m_tracer.TraceError("Only UUID or Patient references are supported");
-                    throw new NotSupportedException(this.m_localizationService.FormatString("error.type.NotSupportedException.paramOnlySupported", new
->>>>>>> 02a71e70
                     {
                         param = "UUID"
                     }));
