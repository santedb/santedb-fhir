--- conflicted
+++ resolved
@@ -220,25 +220,9 @@
             // Attempt to resolve relationships
             if (resource.Subject != null)
             {
-<<<<<<< HEAD
-                // Is the subject a uuid
-                if (resource.Subject.Reference.StartsWith("urn:uuid:"))
-                    retVal.Participations.Add(new ActParticipation(ActParticipationKey.RecordTarget, Guid.Parse(resource.Subject.Reference.Substring(9))));
-                else if(resource.Subject.Reference.StartsWith("Patient/"))
-                    retVal.Participations.Add(new ActParticipation(ActParticipationKey.RecordTarget, Guid.Parse(resource.Subject.Reference.Substring(8, 36))));
-                else
-                {
-                    this.m_tracer.TraceError("Only UUID references are supported");
-                    throw new NotSupportedException(this.m_localizationService.GetString("error.type.NotSupportedException.paramOnlySupported", new
-                    {
-                        param = "UUID"
-                    }));
-                }
-=======
                 // if the subject is a UUID then add the record target key
                 // otherwise attempt to resolve the reference
                 retVal.Participations.Add(resource.Subject.Reference.StartsWith("urn:uuid:") ? new ActParticipation(ActParticipationKey.RecordTarget, Guid.Parse(resource.Subject.Reference.Substring(9))) : new ActParticipation(ActParticipationKey.RecordTarget, DataTypeConverter.ResolveEntity<Core.Model.Roles.Patient>(resource.Subject, resource)));
->>>>>>> d5fa94e8
             }
 
             // Attempt to resolve organization
