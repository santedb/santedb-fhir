﻿/*
 * Copyright (C) 2021 - 2023, SanteSuite Inc. and the SanteSuite Contributors (See NOTICE.md for full copyright notices)
 * Copyright (C) 2019 - 2021, Fyfe Software Inc. and the SanteSuite Contributors
 * Portions Copyright (C) 2015-2018 Mohawk College of Applied Arts and Technology
 * 
 * Licensed under the Apache License, Version 2.0 (the "License"); you 
 * may not use this file except in compliance with the License. You may 
 * obtain a copy of the License at 
 * 
 * http://www.apache.org/licenses/LICENSE-2.0 
 * 
 * Unless required by applicable law or agreed to in writing, software
 * distributed under the License is distributed on an "AS IS" BASIS, WITHOUT
 * WARRANTIES OR CONDITIONS OF ANY KIND, either express or implied. See the 
 * License for the specific language governing permissions and limitations under 
 * the License.
 * 
 * User: fyfej
 * Date: 2023-3-10
 */
using Hl7.Fhir.Model;
using SanteDB.Core.Model.Constants;
using SanteDB.Core.Model.DataTypes;
using SanteDB.Core.Model.Roles;
using SanteDB.Core.Services;
using SanteDB.Messaging.FHIR.Util;
using System;
using System.Collections.Generic;
using System.Linq;
using static Hl7.Fhir.Model.CapabilityStatement;

namespace SanteDB.Messaging.FHIR.Handlers
{
    /// <summary>
    /// Practitioner resource handler
    /// </summary>
    public class PractitionerResourceHandler : RepositoryResourceHandlerBase<Practitioner, Provider>
    {
        /// <summary>
        /// Create a new resource handler
        /// </summary>
        public PractitionerResourceHandler(IRepositoryService<Provider> repo, ILocalizationService localizationService) : base(repo, localizationService)
        {
        }

        /// <summary>
        /// Get included resources
        /// </summary>
        protected override IEnumerable<Resource> GetIncludes(Provider resource, IEnumerable<IncludeInstruction> includePaths)
        {
            throw new NotImplementedException(m_localizationService.GetString("error.type.NotImplementedException"));
        }

        /// <summary>
        /// Get the interactions that this resource handler supports
        /// </summary>
        protected override IEnumerable<ResourceInteractionComponent> GetInteractions()
        {
            return new TypeRestfulInteraction[]
            {
                TypeRestfulInteraction.Create,
                TypeRestfulInteraction.Delete,
                TypeRestfulInteraction.Update,
                TypeRestfulInteraction.HistoryInstance,
                TypeRestfulInteraction.Read,
                TypeRestfulInteraction.SearchType,
                TypeRestfulInteraction.Vread
            }.Select(o => new ResourceInteractionComponent() { Code = o });
        }

        /// <summary>
        /// Get reverse includes
        /// </summary>
        protected override IEnumerable<Resource> GetReverseIncludes(Provider resource, IEnumerable<IncludeInstruction> reverseIncludePaths)
        {
            throw new NotImplementedException(m_localizationService.GetString("error.type.NotImplementedException"));
        }

        /// <summary>
        /// Map a user entity to a practitioner
        /// </summary>
        protected override Practitioner MapToFhir(Provider model)
        {
            // Is there a provider that matches this user?
            var provider = model.LoadCollection(o => o.Relationships).FirstOrDefault(o => o.RelationshipTypeKey == EntityRelationshipTypeKeys.EquivalentEntity && o.ClassificationKey == RelationshipClassKeys.PlayedRoleLink)?.LoadProperty(o => o.TargetEntity) as Provider;
            model = provider ?? model;

            var retVal = DataTypeConverter.CreateResource<Practitioner>(model);

            // Identifiers
            retVal.Identifier = model.LoadCollection(o => o.Identifiers)?.Select(o => DataTypeConverter.ToFhirIdentifier(o)).ToList();

            // ACtive
            retVal.Active = StatusKeys.ActiveStates.Contains(model.StatusConceptKey.Value);

            // Names
            retVal.Name = model.LoadCollection(o => o.Names)?.Select(o => DataTypeConverter.ToFhirHumanName(o)).ToList();

            // Telecoms
            retVal.Telecom = model.LoadCollection(o => o.Telecoms)?.Select(o => DataTypeConverter.ToFhirTelecom(o)).ToList();

            // Address
            retVal.Address = model.LoadCollection(p => p.Addresses)?.Select(o => DataTypeConverter.ToFhirAddress(o)).ToList();

            // Birthdate
            retVal.BirthDateElement = DataTypeConverter.ToFhirDate(provider?.DateOfBirth ?? model.DateOfBirth);

            var photo = (provider?.LoadProperty(o => o.Extensions) ?? model.LoadProperty(o => o.Extensions))?.FirstOrDefault(o => o.ExtensionTypeKey == ExtensionTypeKeys.JpegPhotoExtension);
            if (photo != null)
            {
                retVal.Photo = new List<Attachment>() {
                    new Attachment()
                    {
                        ContentType = "image/jpg",
                        Data = photo.ExtensionValueXml
                    }
                };
            }

            // Load the koala-fication
<<<<<<< HEAD

            retVal.Qualification = new List<Practitioner.QualificationComponent>() { new Practitioner.QualificationComponent() { Code = DataTypeConverter.ToFhirCodeableConcept((provider ?? model).SpecialtyKey) } };
=======
            if (model.ProviderSpecialtyKey.HasValue)
            {
                retVal.Qualification = new List<Practitioner.QualificationComponent>() { new Practitioner.QualificationComponent() { Code = DataTypeConverter.ToFhirCodeableConcept(model.ProviderSpecialtyKey) } };
            }
>>>>>>> 8d5d44b2

            // Language of communication
            retVal.Communication = model.LoadCollection(o => o.LanguageCommunication)?.Select(o => new CodeableConcept("http://tools.ietf.org/html/bcp47", o.LanguageCode)).ToList();

            return retVal;
        }

        /// <summary>
        /// Map a practitioner to a user entity
        /// </summary>
        protected override Provider MapToModel(Practitioner resource)
        {
            Provider retVal = null;

            if (Guid.TryParse(resource.Id, out var key))
            {
                retVal = this.m_repository.Get(key);
            }
            else if (resource.Identifier.Any())
            {
                foreach (var ii in resource.Identifier.Select(DataTypeConverter.ToEntityIdentifier))
                {
                    if (ii.LoadProperty(o => o.IdentityDomain).IsUnique)
                    {
                        retVal = this.m_repository.Find(o => o.Identifiers.Where(i => i.IdentityDomainKey == ii.IdentityDomainKey).Any(i => i.Value == ii.Value)).FirstOrDefault();
                    }
                    if (retVal != null)
                    {
                        break;
                    }
                }
            }

            if (retVal == null)
            {
                retVal = new Provider
                {
                    Key = Guid.NewGuid()
                };
            }

            // Organization
            retVal.Addresses = resource.Address.Select(DataTypeConverter.ToEntityAddress).ToList();
            // TODO: Extensions
            retVal.Identifiers = resource.Identifier.Select(DataTypeConverter.ToEntityIdentifier).ToList();
            retVal.Names = resource.Name.Select(DataTypeConverter.ToEntityName).ToList();
            retVal.StatusConceptKey = !resource.Active.HasValue || resource.Active == true ? StatusKeys.Active : StatusKeys.Inactive;
            retVal.Telecoms = resource.Telecom.Select(DataTypeConverter.ToEntityTelecomAddress).ToList();
            retVal.Extensions = resource.Extension.Select(o => DataTypeConverter.ToEntityExtension(o, retVal)).OfType<EntityExtension>().ToList();
            retVal.GenderConceptKey = resource.Gender == null ? NullReasonKeys.Unknown : DataTypeConverter.ToConcept(new Coding("http://hl7.org/fhir/administrative-gender", Hl7.Fhir.Utility.EnumUtility.GetLiteral(resource.Gender)))?.Key;
            retVal.DateOfBirthXml = resource.BirthDate;
            retVal.DateOfBirthPrecision = DatePrecision.Day;
            retVal.LanguageCommunication = resource.Communication.Select(c => DataTypeConverter.ToLanguageCommunication(c, false)).ToList();

            if (resource.Photo != null && resource.Photo.Any())
            {
                retVal.Extensions.RemoveAll(o => o.ExtensionTypeKey == ExtensionTypeKeys.JpegPhotoExtension);
                retVal.Extensions.Add(new EntityExtension(ExtensionTypeKeys.JpegPhotoExtension, resource.Photo.First().Data));
            }

            if (resource.Qualification.Any())
            {
                retVal.Specialty = DataTypeConverter.ToConcept(resource.Qualification.First().Code);
            }

            return retVal;
        }
    }
}<|MERGE_RESOLUTION|>--- conflicted
+++ resolved
@@ -1,5 +1,5 @@
 ﻿/*
- * Copyright (C) 2021 - 2023, SanteSuite Inc. and the SanteSuite Contributors (See NOTICE.md for full copyright notices)
+ * Copyright (C) 2021 - 2022, SanteSuite Inc. and the SanteSuite Contributors (See NOTICE.md for full copyright notices)
  * Copyright (C) 2019 - 2021, Fyfe Software Inc. and the SanteSuite Contributors
  * Portions Copyright (C) 2015-2018 Mohawk College of Applied Arts and Technology
  * 
@@ -16,11 +16,13 @@
  * the License.
  * 
  * User: fyfej
- * Date: 2023-3-10
+ * Date: 2021-10-29
  */
 using Hl7.Fhir.Model;
+using SanteDB.Core.Model;
 using SanteDB.Core.Model.Constants;
 using SanteDB.Core.Model.DataTypes;
+using SanteDB.Core.Model.Entities;
 using SanteDB.Core.Model.Roles;
 using SanteDB.Core.Services;
 using SanteDB.Messaging.FHIR.Util;
@@ -82,7 +84,7 @@
         protected override Practitioner MapToFhir(Provider model)
         {
             // Is there a provider that matches this user?
-            var provider = model.LoadCollection(o => o.Relationships).FirstOrDefault(o => o.RelationshipTypeKey == EntityRelationshipTypeKeys.EquivalentEntity && o.ClassificationKey == RelationshipClassKeys.PlayedRoleLink)?.LoadProperty(o => o.TargetEntity) as Provider;
+            var provider = model.LoadCollection(o => o.Relationships).FirstOrDefault(o => o.RelationshipTypeKey == EntityRelationshipTypeKeys.AssignedEntity)?.LoadProperty(o => o.TargetEntity) as Provider;
             model = provider ?? model;
 
             var retVal = DataTypeConverter.CreateResource<Practitioner>(model);
@@ -105,9 +107,8 @@
             // Birthdate
             retVal.BirthDateElement = DataTypeConverter.ToFhirDate(provider?.DateOfBirth ?? model.DateOfBirth);
 
-            var photo = (provider?.LoadProperty(o => o.Extensions) ?? model.LoadProperty(o => o.Extensions))?.FirstOrDefault(o => o.ExtensionTypeKey == ExtensionTypeKeys.JpegPhotoExtension);
+            var photo = (provider?.LoadCollection<EntityExtension>(nameof(Entity.Extensions)) ?? model.LoadCollection<EntityExtension>(nameof(Entity.Extensions)))?.FirstOrDefault(o => o.ExtensionTypeKey == ExtensionTypeKeys.JpegPhotoExtension);
             if (photo != null)
-            {
                 retVal.Photo = new List<Attachment>() {
                     new Attachment()
                     {
@@ -115,18 +116,12 @@
                         Data = photo.ExtensionValueXml
                     }
                 };
-            }
 
             // Load the koala-fication
-<<<<<<< HEAD
-
-            retVal.Qualification = new List<Practitioner.QualificationComponent>() { new Practitioner.QualificationComponent() { Code = DataTypeConverter.ToFhirCodeableConcept((provider ?? model).SpecialtyKey) } };
-=======
             if (model.ProviderSpecialtyKey.HasValue)
             {
                 retVal.Qualification = new List<Practitioner.QualificationComponent>() { new Practitioner.QualificationComponent() { Code = DataTypeConverter.ToFhirCodeableConcept(model.ProviderSpecialtyKey) } };
             }
->>>>>>> 8d5d44b2
 
             // Language of communication
             retVal.Communication = model.LoadCollection(o => o.LanguageCommunication)?.Select(o => new CodeableConcept("http://tools.ietf.org/html/bcp47", o.LanguageCode)).ToList();
@@ -149,9 +144,9 @@
             {
                 foreach (var ii in resource.Identifier.Select(DataTypeConverter.ToEntityIdentifier))
                 {
-                    if (ii.LoadProperty(o => o.IdentityDomain).IsUnique)
+                    if (ii.LoadProperty(o => o.Authority).IsUnique)
                     {
-                        retVal = this.m_repository.Find(o => o.Identifiers.Where(i => i.IdentityDomainKey == ii.IdentityDomainKey).Any(i => i.Value == ii.Value)).FirstOrDefault();
+                        retVal = this.m_repository.Find(o => o.Identifiers.Where(i => i.AuthorityKey == ii.AuthorityKey).Any(i => i.Value == ii.Value)).FirstOrDefault();
                     }
                     if (retVal != null)
                     {
@@ -189,7 +184,7 @@
 
             if (resource.Qualification.Any())
             {
-                retVal.Specialty = DataTypeConverter.ToConcept(resource.Qualification.First().Code);
+                retVal.ProviderSpecialty = DataTypeConverter.ToConcept(resource.Qualification.First().Code);
             }
 
             return retVal;
