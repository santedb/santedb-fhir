﻿/*
 * Copyright (C) 2021 - 2021, SanteSuite Inc. and the SanteSuite Contributors (See NOTICE.md for full copyright notices)
 * Copyright (C) 2019 - 2021, Fyfe Software Inc. and the SanteSuite Contributors
 * Portions Copyright (C) 2015-2018 Mohawk College of Applied Arts and Technology
 *
 * Licensed under the Apache License, Version 2.0 (the "License"); you
 * may not use this file except in compliance with the License. You may
 * obtain a copy of the License at
 *
 * http://www.apache.org/licenses/LICENSE-2.0
 *
 * Unless required by applicable law or agreed to in writing, software
 * distributed under the License is distributed on an "AS IS" BASIS, WITHOUT
 * WARRANTIES OR CONDITIONS OF ANY KIND, either express or implied. See the
 * License for the specific language governing permissions and limitations under
 * the License.
 *
 * User: fyfej
 * Date: 2021-8-5
 */

using Hl7.Fhir.Model;
using RestSrvr;
using SanteDB.Core;
using SanteDB.Core.Diagnostics;
using SanteDB.Core.Model;
using SanteDB.Core.Model.Acts;
using SanteDB.Core.Model.Constants;
using SanteDB.Core.Model.DataTypes;
using SanteDB.Core.Model.Entities;
using SanteDB.Core.Model.Query;
using SanteDB.Core.Security;
using SanteDB.Core.Services;
using SanteDB.Messaging.FHIR.Util;
using System;
using System.Collections.Generic;
using System.Linq;
using System.Linq.Expressions;
using static Hl7.Fhir.Model.CapabilityStatement;

namespace SanteDB.Messaging.FHIR.Handlers
{
    /// <summary>
    /// Represents a handler for condition observations
    /// </summary>
    public class ConditionResourceHandler : RepositoryResourceHandlerBase<Condition, CodedObservation>
    {
        /// <summary>
        /// Create new resource handler
        /// </summary>
        public ConditionResourceHandler(IRepositoryService<CodedObservation> repo, ILocalizationService localizationService) : base(repo, localizationService)
        {
        }

        /// <summary>
        /// Can map
        /// </summary>
        public override bool CanMapObject(object instance) => instance is Condition ||
            instance is CodedObservation cobs && cobs.TypeConceptKey == ObservationTypeKeys.Condition;

        /// <summary>
        /// Map to FHIR
        /// </summary>
        protected override Condition MapToFhir(CodedObservation model)
        {
            var retVal = DataTypeConverter.CreateResource<Condition>(model);

            retVal.Identifier = model.LoadCollection<ActIdentifier>("Identifiers").Select(o => DataTypeConverter.ToFhirIdentifier<Act>(o)).ToList();

            // Clinical status of the condition
            if (model.StatusConceptKey == StatusKeys.Active)
                retVal.ClinicalStatus = new CodeableConcept("http://terminology.hl7.org/CodeSystem/condition-clinical", "active");
            else if (model.StatusConceptKey == StatusKeys.Completed)
                retVal.ClinicalStatus = new CodeableConcept("http://terminology.hl7.org/CodeSystem/condition-clinical", "resolved");
<<<<<<< HEAD
=======
            else if (StatusKeys.InactiveStates.Contains(model.StatusConceptKey.Value))
                retVal.ClinicalStatus = new CodeableConcept("http://terminology.hl7.org/CodeSystem/condition-clinical", "inactive");
>>>>>>> 2dcac05e
            else if (model.StatusConceptKey == StatusKeys.Nullified)
                retVal.VerificationStatus = new CodeableConcept("http://terminology.hl7.org/CodeSystem/condition-clinical", "entered-in-error");
            else if (model.StatusConceptKey == StatusKeys.Obsolete)
                retVal.ClinicalStatus = new CodeableConcept("http://terminology.hl7.org/CodeSystem/condition-clinical", "inactive");

            // Category
            retVal.Category.Add(new CodeableConcept("http://hl7.org/fhir/condition-category", "encounter-diagnosis"));

            // Severity?
            var actRelationshipService = ApplicationServiceContext.Current.GetService<IDataPersistenceService<ActRelationship>>();

            var severity = actRelationshipService.Query(o => o.SourceEntityKey == model.Key && o.RelationshipTypeKey == ActRelationshipTypeKeys.HasComponent && o.TargetAct.TypeConceptKey == ObservationTypeKeys.Severity, AuthenticationContext.Current.Principal);
            if (severity == null) // Perhaps we should get from neighbor if this is in an encounter
            {
                var contextAct = actRelationshipService.Query(o => o.TargetActKey == model.Key, AuthenticationContext.Current.Principal).FirstOrDefault();
                if (contextAct != null)
                    severity = actRelationshipService.Query(o => o.SourceEntityKey == contextAct.SourceEntityKey && o.RelationshipTypeKey == ActRelationshipTypeKeys.HasComponent && o.TargetAct.TypeConceptKey == ObservationTypeKeys.Severity, AuthenticationContext.Current.Principal);
            }

            // Severity
            if (severity != null)
                retVal.Severity = DataTypeConverter.ToFhirCodeableConcept((severity as CodedObservation).LoadProperty<Concept>("Value"));

            retVal.Code = DataTypeConverter.ToFhirCodeableConcept(model.LoadProperty<Concept>("Value"));

            // body sites?
<<<<<<< HEAD
            var sites = actRelationshipService.Query(o => o.SourceEntityKey == model.Key && o.RelationshipTypeKey == ActRelationshipTypeKeys.HasComponent && o.TargetAct.TypeConceptKey == ObservationTypeKeys.FindingSite, AuthenticationContext.Current.Principal).ToArray();
=======
            var sites = actRelationshipService.Query(o => o.SourceEntityKey == model.Key && o.RelationshipTypeKey == ActRelationshipTypeKeys.HasComponent && o.TargetAct.TypeConceptKey == ObservationTypeKeys.FindingSite, AuthenticationContext.Current.Principal);
>>>>>>> 2dcac05e
            retVal.BodySite = sites.Select(o => DataTypeConverter.ToFhirCodeableConcept(o.LoadProperty<CodedObservation>("TargetAct").LoadProperty<Concept>("Value"))).ToList();

            // Subject
            var recordTarget = model.LoadCollection<ActParticipation>("Participations").FirstOrDefault(o => o.ParticipationRoleKey == ActParticipationKey.RecordTarget);
            if (recordTarget != null)
            {
                this.m_traceSource.TraceInfo("RCT: {0}", recordTarget.PlayerEntityKey);
                retVal.Subject = DataTypeConverter.CreateVersionedReference<Patient>(recordTarget.LoadProperty<Entity>("PlayerEntity"));
            }
            // Onset
            if (model.StartTime.HasValue || model.StopTime.HasValue)
                retVal.Onset = new Period()
                {
                    StartElement = model.StartTime.HasValue ? new FhirDateTime(model.StartTime.Value) : null,
                    EndElement = model.StopTime.HasValue ? new FhirDateTime(model.StopTime.Value) : null
                };
            else
                retVal.Onset = new FhirDateTime(model.ActTime);

            retVal.RecordedDateElement = new FhirDateTime(model.CreationTime);
            var author = model.LoadCollection<ActParticipation>("Participations").FirstOrDefault(o => o.ParticipationRoleKey == ActParticipationKey.Authororiginator);
            if (author != null)
                retVal.Asserter = DataTypeConverter.CreateNonVersionedReference<Practitioner>(author.LoadProperty<Entity>("PlayerEntity"));

            return retVal;
        }

        /// <summary>
        /// Maps a FHIR condition to a model
        /// </summary>
        /// <param name="resource">The FHIR condition to be mapped</param>
        /// <param name="restOperationContext">The REST operation context under which this method is called</param>
        /// <returns>The constructed model instance</returns>
		protected override CodedObservation MapToModel(Condition resource)
        {
            throw new NotImplementedException(this.m_localizationService.GetString("error.type.NotImplementedException"));
        }

        /// <summary>
        /// Query filter
        /// </summary>
<<<<<<< HEAD
        protected override IQueryResultSet<CodedObservation> Query(Expression<Func<CodedObservation, bool>> query)
=======
        protected override IEnumerable<CodedObservation> Query(Expression<Func<CodedObservation, bool>> query, Guid queryId, int offset, int count, out int totalResults)
>>>>>>> 2dcac05e
        {
            var anyRef = base.CreateConceptSetFilter(ConceptSetKeys.ProblemObservations, query.Parameters[0]);
            query = System.Linq.Expressions.Expression.Lambda<Func<CodedObservation, bool>>(System.Linq.Expressions.Expression.AndAlso(query.Body, anyRef), query.Parameters);

<<<<<<< HEAD
            return base.Query(query);
=======
            return base.Query(query, queryId, offset, count, out totalResults);
>>>>>>> 2dcac05e
        }

        /// <summary>
        /// Get interactions
        /// </summary>
        protected override IEnumerable<ResourceInteractionComponent> GetInteractions()
        {
            return new TypeRestfulInteraction[]
            {
                TypeRestfulInteraction.HistoryInstance,
                TypeRestfulInteraction.Read,
                TypeRestfulInteraction.SearchType,
                TypeRestfulInteraction.Vread,
                TypeRestfulInteraction.Delete
            }.Select(o => new ResourceInteractionComponent() { Code = o });
        }

        /// <summary>
        /// Get included resources
        /// </summary>
        protected override IEnumerable<Resource> GetIncludes(CodedObservation resource, IEnumerable<IncludeInstruction> includePaths)
        {
            throw new NotImplementedException(this.m_localizationService.GetString("error.type.NotImplementedException"));
        }

        /// <summary>
        /// Get reverse includes
        /// </summary>
        protected override IEnumerable<Resource> GetReverseIncludes(CodedObservation resource, IEnumerable<IncludeInstruction> reverseIncludePaths)
        {
            throw new NotImplementedException(this.m_localizationService.GetString("error.type.NotImplementedException"));
        }
    }
}<|MERGE_RESOLUTION|>--- conflicted
+++ resolved
@@ -72,11 +72,8 @@
                 retVal.ClinicalStatus = new CodeableConcept("http://terminology.hl7.org/CodeSystem/condition-clinical", "active");
             else if (model.StatusConceptKey == StatusKeys.Completed)
                 retVal.ClinicalStatus = new CodeableConcept("http://terminology.hl7.org/CodeSystem/condition-clinical", "resolved");
-<<<<<<< HEAD
-=======
             else if (StatusKeys.InactiveStates.Contains(model.StatusConceptKey.Value))
                 retVal.ClinicalStatus = new CodeableConcept("http://terminology.hl7.org/CodeSystem/condition-clinical", "inactive");
->>>>>>> 2dcac05e
             else if (model.StatusConceptKey == StatusKeys.Nullified)
                 retVal.VerificationStatus = new CodeableConcept("http://terminology.hl7.org/CodeSystem/condition-clinical", "entered-in-error");
             else if (model.StatusConceptKey == StatusKeys.Obsolete)
@@ -103,11 +100,7 @@
             retVal.Code = DataTypeConverter.ToFhirCodeableConcept(model.LoadProperty<Concept>("Value"));
 
             // body sites?
-<<<<<<< HEAD
             var sites = actRelationshipService.Query(o => o.SourceEntityKey == model.Key && o.RelationshipTypeKey == ActRelationshipTypeKeys.HasComponent && o.TargetAct.TypeConceptKey == ObservationTypeKeys.FindingSite, AuthenticationContext.Current.Principal).ToArray();
-=======
-            var sites = actRelationshipService.Query(o => o.SourceEntityKey == model.Key && o.RelationshipTypeKey == ActRelationshipTypeKeys.HasComponent && o.TargetAct.TypeConceptKey == ObservationTypeKeys.FindingSite, AuthenticationContext.Current.Principal);
->>>>>>> 2dcac05e
             retVal.BodySite = sites.Select(o => DataTypeConverter.ToFhirCodeableConcept(o.LoadProperty<CodedObservation>("TargetAct").LoadProperty<Concept>("Value"))).ToList();
 
             // Subject
@@ -149,20 +142,12 @@
         /// <summary>
         /// Query filter
         /// </summary>
-<<<<<<< HEAD
         protected override IQueryResultSet<CodedObservation> Query(Expression<Func<CodedObservation, bool>> query)
-=======
-        protected override IEnumerable<CodedObservation> Query(Expression<Func<CodedObservation, bool>> query, Guid queryId, int offset, int count, out int totalResults)
->>>>>>> 2dcac05e
         {
             var anyRef = base.CreateConceptSetFilter(ConceptSetKeys.ProblemObservations, query.Parameters[0]);
             query = System.Linq.Expressions.Expression.Lambda<Func<CodedObservation, bool>>(System.Linq.Expressions.Expression.AndAlso(query.Body, anyRef), query.Parameters);
 
-<<<<<<< HEAD
             return base.Query(query);
-=======
-            return base.Query(query, queryId, offset, count, out totalResults);
->>>>>>> 2dcac05e
         }
 
         /// <summary>
