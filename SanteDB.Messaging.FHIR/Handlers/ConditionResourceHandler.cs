﻿/*
 * Copyright (C) 2021 - 2021, SanteSuite Inc. and the SanteSuite Contributors (See NOTICE.md for full copyright notices)
 * Copyright (C) 2019 - 2021, Fyfe Software Inc. and the SanteSuite Contributors
 * Portions Copyright (C) 2015-2018 Mohawk College of Applied Arts and Technology
 *
 * Licensed under the Apache License, Version 2.0 (the "License"); you
 * may not use this file except in compliance with the License. You may
 * obtain a copy of the License at
 *
 * http://www.apache.org/licenses/LICENSE-2.0
 *
 * Unless required by applicable law or agreed to in writing, software
 * distributed under the License is distributed on an "AS IS" BASIS, WITHOUT
 * WARRANTIES OR CONDITIONS OF ANY KIND, either express or implied. See the
 * License for the specific language governing permissions and limitations under
 * the License.
 *
 * User: fyfej
 * Date: 2021-8-5
 */

using Hl7.Fhir.Model;
using SanteDB.Core;
using SanteDB.Core.Model;
using SanteDB.Core.Model.Acts;
using SanteDB.Core.Model.Constants;
using SanteDB.Core.Model.DataTypes;
using SanteDB.Core.Model.Entities;
using SanteDB.Core.Model.Query;
using SanteDB.Core.Security;
using SanteDB.Core.Services;
using SanteDB.Messaging.FHIR.Util;
using System;
using System.Collections.Generic;
using System.Linq;
using System.Linq.Expressions;
using static Hl7.Fhir.Model.CapabilityStatement;
using Expression = System.Linq.Expressions.Expression;

namespace SanteDB.Messaging.FHIR.Handlers
{
    /// <summary>
    /// Represents a handler for condition observations
    /// </summary>
    public class ConditionResourceHandler : RepositoryResourceHandlerBase<Condition, CodedObservation>
    {
        /// <summary>
        /// Create new resource handler
        /// </summary>
        public ConditionResourceHandler(IRepositoryService<CodedObservation> repo, ILocalizationService localizationService) : base(repo, localizationService)
        {
        }

        /// <summary>
        /// Can map
        /// </summary>
        public override bool CanMapObject(object instance) => instance is Condition || instance is CodedObservation cobs && cobs.TypeConceptKey == ObservationTypeKeys.Condition;

        /// <summary>
        /// Get included resources
        /// </summary>
        protected override IEnumerable<Resource> GetIncludes(CodedObservation resource, IEnumerable<IncludeInstruction> includePaths)
        {
            throw new NotImplementedException(this.m_localizationService.GetString("error.type.NotImplementedException"));
        }

        /// <summary>
        /// Get interactions
        /// </summary>
        protected override IEnumerable<ResourceInteractionComponent> GetInteractions()
        {
            return new[]
            {
                TypeRestfulInteraction.Create,
                TypeRestfulInteraction.Update,
                TypeRestfulInteraction.HistoryInstance,
                TypeRestfulInteraction.Read,
                TypeRestfulInteraction.SearchType,
                TypeRestfulInteraction.Vread,
                TypeRestfulInteraction.Delete
            }.Select(o => new ResourceInteractionComponent
                {Code = o});
        }

        /// <summary>
        /// Get reverse includes
        /// </summary>
        protected override IEnumerable<Resource> GetReverseIncludes(CodedObservation resource, IEnumerable<IncludeInstruction> reverseIncludePaths)
        {
            throw new NotImplementedException(this.m_localizationService.GetString("error.type.NotImplementedException"));
        }

        /// <summary>
        /// Map to FHIR
        /// </summary>
        protected override Condition MapToFhir(CodedObservation model)
        {
            var retVal = DataTypeConverter.CreateResource<Condition>(model);

            retVal.Identifier = model.LoadCollection<ActIdentifier>("Identifiers").Select(DataTypeConverter.ToFhirIdentifier).ToList();

            // Clinical status of the condition
            if (model.StatusConceptKey == StatusKeys.Active)
            {
                retVal.ClinicalStatus = new CodeableConcept("http://terminology.hl7.org/CodeSystem/condition-clinical", "active");
            }
            else if (model.StatusConceptKey == StatusKeys.Completed)
            {
                retVal.ClinicalStatus = new CodeableConcept("http://terminology.hl7.org/CodeSystem/condition-clinical", "resolved");
            }
            else if (StatusKeys.InactiveStates.Contains(model.StatusConceptKey.Value))
            {
                retVal.ClinicalStatus = new CodeableConcept("http://terminology.hl7.org/CodeSystem/condition-clinical", "inactive");
            }
            else if (model.StatusConceptKey == StatusKeys.Nullified)
            {
                retVal.VerificationStatus = new CodeableConcept("http://terminology.hl7.org/CodeSystem/condition-clinical", "entered-in-error");
            }
            else if (model.StatusConceptKey == StatusKeys.Obsolete)
            {
                retVal.ClinicalStatus = new CodeableConcept("http://terminology.hl7.org/CodeSystem/condition-clinical", "inactive");
            }

            // Category
            retVal.Category.Add(new CodeableConcept("http://hl7.org/fhir/condition-category", "encounter-diagnosis"));

            // Severity?
            var actRelationshipService = ApplicationServiceContext.Current.GetService<IDataPersistenceService<ActRelationship>>();

            var severity = actRelationshipService.Query(o => o.SourceEntityKey == model.Key && o.RelationshipTypeKey == ActRelationshipTypeKeys.HasComponent && o.TargetAct.TypeConceptKey == ObservationTypeKeys.Severity, AuthenticationContext.Current.Principal);

            if (severity == null) // Perhaps we should get from neighbor if this is in an encounter
            {
                var contextAct = actRelationshipService.Query(o => o.TargetActKey == model.Key, AuthenticationContext.Current.Principal).FirstOrDefault();

                if (contextAct != null)
                {
                    severity = actRelationshipService.Query(o => o.SourceEntityKey == contextAct.SourceEntityKey && o.RelationshipTypeKey == ActRelationshipTypeKeys.HasComponent && o.TargetAct.TypeConceptKey == ObservationTypeKeys.Severity, AuthenticationContext.Current.Principal);
                }
            }

            // Severity
            if (severity != null)
            {
                retVal.Severity = DataTypeConverter.ToFhirCodeableConcept((severity as CodedObservation).LoadProperty<Concept>("Value"));
            }

            retVal.Code = DataTypeConverter.ToFhirCodeableConcept(model.LoadProperty<Concept>("Value"));

            // body sites?
<<<<<<< HEAD
            var sites = actRelationshipService.Query(o => o.SourceEntityKey == model.Key && o.RelationshipTypeKey == ActRelationshipTypeKeys.HasComponent && o.TargetAct.TypeConceptKey == ObservationTypeKeys.FindingSite, AuthenticationContext.Current.Principal).ToArray();
=======
            var sites = actRelationshipService.Query(o => o.SourceEntityKey == model.Key && o.RelationshipTypeKey == ActRelationshipTypeKeys.HasComponent && o.TargetAct.TypeConceptKey == ObservationTypeKeys.FindingSite, AuthenticationContext.Current.Principal);

>>>>>>> d5fa94e8
            retVal.BodySite = sites.Select(o => DataTypeConverter.ToFhirCodeableConcept(o.LoadProperty<CodedObservation>("TargetAct").LoadProperty<Concept>("Value"))).ToList();

            // Subject
            var recordTarget = model.LoadCollection<ActParticipation>("Participations").FirstOrDefault(o => o.ParticipationRoleKey == ActParticipationKey.RecordTarget);

            if (recordTarget != null)
            {
                this.m_traceSource.TraceInfo("RCT: {0}", recordTarget.PlayerEntityKey);
                retVal.Subject = DataTypeConverter.CreateVersionedReference<Patient>(recordTarget.LoadProperty<Entity>("PlayerEntity"));
            }

            // Onset
            if (model.StartTime.HasValue || model.StopTime.HasValue)
            {
                retVal.Onset = new Period
                {
                    StartElement = model.StartTime.HasValue ? DataTypeConverter.ToFhirDateTime(model.StartTime) : null,
                    EndElement = model.StopTime.HasValue ? DataTypeConverter.ToFhirDateTime(model.StopTime) : null
                };
            }
            else
            {
                retVal.Onset = DataTypeConverter.ToFhirDateTime(model.ActTime);
            }

            retVal.RecordedDateElement = DataTypeConverter.ToFhirDateTime(model.CreationTime);

            var author = model.LoadCollection<ActParticipation>("Participations").FirstOrDefault(o => o.ParticipationRoleKey == ActParticipationKey.Authororiginator);

            if (author != null)
            {
                retVal.Asserter = DataTypeConverter.CreateNonVersionedReference<Practitioner>(author.LoadProperty<Entity>("PlayerEntity"));
            }

            return retVal;
        }

        /// <summary>
        /// Maps a FHIR <see cref="Condition"/> instance to a <see cref="CodedObservation"/> instance.
        /// </summary>
        /// <param name="resource">The FHIR condition to be mapped.</param>
        /// <returns>Returns the constructed model instance.</returns>
        protected override CodedObservation MapToModel(Condition resource)
        {
            throw new NotImplementedException(this.m_localizationService.GetString("error.type.NotImplementedException"));
        }

        /// <summary>
        /// Query filter
        /// </summary>
        protected override IQueryResultSet<CodedObservation> Query(Expression<Func<CodedObservation, bool>> query)
        {
            var anyRef = this.CreateConceptSetFilter(ConceptSetKeys.ProblemObservations, query.Parameters[0]);
            query = Expression.Lambda<Func<CodedObservation, bool>>(Expression.AndAlso(query.Body, anyRef), query.Parameters);

            return base.Query(query);
        }
    }
}<|MERGE_RESOLUTION|>--- conflicted
+++ resolved
@@ -148,12 +148,7 @@
             retVal.Code = DataTypeConverter.ToFhirCodeableConcept(model.LoadProperty<Concept>("Value"));
 
             // body sites?
-<<<<<<< HEAD
             var sites = actRelationshipService.Query(o => o.SourceEntityKey == model.Key && o.RelationshipTypeKey == ActRelationshipTypeKeys.HasComponent && o.TargetAct.TypeConceptKey == ObservationTypeKeys.FindingSite, AuthenticationContext.Current.Principal).ToArray();
-=======
-            var sites = actRelationshipService.Query(o => o.SourceEntityKey == model.Key && o.RelationshipTypeKey == ActRelationshipTypeKeys.HasComponent && o.TargetAct.TypeConceptKey == ObservationTypeKeys.FindingSite, AuthenticationContext.Current.Principal);
-
->>>>>>> d5fa94e8
             retVal.BodySite = sites.Select(o => DataTypeConverter.ToFhirCodeableConcept(o.LoadProperty<CodedObservation>("TargetAct").LoadProperty<Concept>("Value"))).ToList();
 
             // Subject
