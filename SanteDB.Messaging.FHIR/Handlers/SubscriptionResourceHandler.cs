﻿/*
 * Copyright (C) 2021 - 2022, SanteSuite Inc. and the SanteSuite Contributors (See NOTICE.md for full copyright notices)
 * Copyright (C) 2019 - 2021, Fyfe Software Inc. and the SanteSuite Contributors
 * Portions Copyright (C) 2015-2018 Mohawk College of Applied Arts and Technology
 * 
 * Licensed under the Apache License, Version 2.0 (the "License"); you 
 * may not use this file except in compliance with the License. You may 
 * obtain a copy of the License at 
 * 
 * http://www.apache.org/licenses/LICENSE-2.0 
 * 
 * Unless required by applicable law or agreed to in writing, software
 * distributed under the License is distributed on an "AS IS" BASIS, WITHOUT
 * WARRANTIES OR CONDITIONS OF ANY KIND, either express or implied. See the 
 * License for the specific language governing permissions and limitations under 
 * the License.
 * 
 * User: fyfej
 * Date: 2021-10-29
 */
using Hl7.Fhir.Model;
using RestSrvr;
using SanteDB.Core.Diagnostics;
using SanteDB.Core.Model.Query;
using SanteDB.Core.PubSub;
using SanteDB.Core.Security;
using SanteDB.Core.Services;
using SanteDB.Messaging.FHIR.PubSub;
using SanteDB.Messaging.FHIR.Util;
using System;
using System.Collections.Generic;
using System.Linq;
using System.Linq.Expressions;
using System.Text;
using System.Threading.Tasks;
using SanteDB.Core;
using static Hl7.Fhir.Model.CapabilityStatement;
using SanteDB.Core.Model;

namespace SanteDB.Messaging.FHIR.Handlers
{
    /// <summary>
    /// Resource handler for Subscription management
    /// </summary>
    public class SubscriptionResourceHandler : IFhirResourceHandler, IServiceImplementation
    {
        // Pub-Sub Manager
        private IPubSubManagerService m_pubSubManager;

        // Configuration Manager
        private IConfigurationManager m_configurationManager;

        // Trace source
        private readonly Tracer m_tracer = Tracer.GetTracer(typeof(SubscriptionResourceHandler));

        //Localization service
        private readonly ILocalizationService m_localizationService;

        /// <summary>
        /// Create a new subscription resource handler
        /// </summary>
        public SubscriptionResourceHandler(IPubSubManagerService manager, IConfigurationManager configManager, ILocalizationService localizationService)
        {
            this.m_pubSubManager = manager;
            this.m_configurationManager = configManager;
            this.m_localizationService = localizationService;
        }

        /// <summary>
        /// Gets the resource type
        /// </summary>
        public ResourceType ResourceType => ResourceType.Subscription;

        /// <summary>
        /// Get service name
        /// </summary>
        public string ServiceName => "Subscription Resource Handler";

        /// <summary>
        /// Create the specified resource target
        /// </summary>
        public Resource Create(Resource target, TransactionMode mode)
        {
            // Check type
            if (!(target is Subscription subscription))
            {
                this.m_tracer.TraceError("Subscription registration requires a subscription body");
                throw new ArgumentOutOfRangeException(this.m_localizationService.GetString("error.type.InvalidDataException.userMessage", new
                {
                    param = "subscription body"
                }));
            }
            else if (String.IsNullOrEmpty(target.Id))
            {
                this.m_tracer.TraceError("Subscription requires an ID");
                throw new ArgumentNullException(this.m_localizationService.GetString("error.type.ArgumentNullException.userMessage"));
            }
            else if (this.m_pubSubManager.GetSubscriptionByName(target.Id) != null)
            {
                this.m_tracer.TraceError($"Subscription {target.Id} already registered");
                throw new InvalidOperationException(this.m_localizationService.GetString("error.type.InvalidOperation"));
            }

            this.m_tracer.TraceInfo("Will create a new subscription {0}...", target.Id);

            var queryObject = new Uri($"http://nil/{subscription.Criteria}");
            var enumType = Hl7.Fhir.Utility.EnumUtility.ParseLiteral<ResourceType>(queryObject.LocalPath.Substring(1));
            var cdrType = FhirResourceHandlerUtil.GetResourceHandler(enumType.Value) as IFhirResourceMapper;
            if (cdrType == null)
            {
                this.m_tracer.TraceError($"Resource type {enumType.Value} is not supported by this service");
                throw new NotSupportedException(this.m_localizationService.GetString("error.type.NotSupportedException"));
            }

            var hdsiQuery = new NameValueCollection();
            if (!String.IsNullOrEmpty(queryObject.Query))
            {
                QueryRewriter.RewriteFhirQuery(cdrType.ResourceClrType, cdrType.CanonicalType, NameValueCollection.ParseQueryString(queryObject.Query.Substring(1)).ToNameValueCollection(), out hdsiQuery);
            }

            // Create the pub-sub definition
            var channel = this.CreateChannel($"Channel for {subscription.Id}", subscription.Channel, mode);
            var retVal = this.m_pubSubManager.RegisterSubscription(cdrType.CanonicalType, subscription.Id, subscription.Reason, PubSubEventType.Create | PubSubEventType.Update | PubSubEventType.Delete | PubSubEventType.Merge, hdsiQuery.ToString(), channel.Key.Value, supportAddress: subscription.Contact?.FirstOrDefault()?.Value, notAfter: subscription.End);

            if (subscription.Status == Subscription.SubscriptionStatus.Active)
                retVal = this.m_pubSubManager.ActivateSubscription(retVal.Key.Value, true);

            return this.MapToFhir(retVal, RestOperationContext.Current);
        }

        /// <summary>
        /// Delete the specified subscription
        /// </summary>
        public Resource Delete(string id, TransactionMode mode)
        {
            var key = this.m_pubSubManager.GetSubscriptionByName(id)?.Key;
            if (key == null)
            {
                this.m_tracer.TraceError($"Subscription {id} not found");
                throw new KeyNotFoundException(this.m_localizationService.GetString("error.type.KeyNotFoundException"));
            }

            PubSubSubscriptionDefinition retVal = null;
            if (mode == TransactionMode.Commit)
            {
                retVal = this.m_pubSubManager.RemoveSubscription(key.Value);
                this.m_pubSubManager.RemoveChannel(retVal.ChannelKey);
            }

            return this.MapToFhir(retVal, RestOperationContext.Current);
        }

        /// <summary>
        /// Get the resource definition
        /// </summary>
        public ResourceComponent GetResourceDefinition()
        {
            return new ResourceComponent()
            {
                Type = ResourceType.Subscription,
                ConditionalCreate = false,
                ConditionalDelete = ConditionalDeleteStatus.NotSupported,
                ConditionalRead = ConditionalReadStatus.NotSupported,
                ConditionalUpdate = false,
                Interaction = new List<ResourceInteractionComponent>()
                {
                    new ResourceInteractionComponent() { Code = TypeRestfulInteraction.Read },
                    new ResourceInteractionComponent() { Code = TypeRestfulInteraction.Create },
                    new ResourceInteractionComponent() { Code = TypeRestfulInteraction.Delete },
                    new ResourceInteractionComponent() { Code = TypeRestfulInteraction.Update },
                    new ResourceInteractionComponent() { Code = TypeRestfulInteraction.SearchType }
                },
                ReadHistory = false,
                Versioning = ResourceVersionPolicy.NoVersion
            };
        }

        /// <summary>
        /// Get the structure definition
        /// </summary>
        public StructureDefinition GetStructureDefinition()
        {
            return typeof(Subscription).GetStructureDefinition(false);
        }

        /// <summary>
        /// Get the history of this object
        /// </summary>
        public Bundle History(string id)
        {
            this.m_tracer.TraceError("Versioning is not supported on this object");
            throw new NotSupportedException(this.m_localizationService.GetString("error.type.NotSupportedException"));
        }

        /// <summary>
        /// Query the subscription object
        /// </summary>
        public Bundle Query(System.Collections.Specialized.NameValueCollection parameters)
        {
            if (parameters == null)
                throw new ArgumentNullException(this.m_localizationService.GetString("error.type.ArgumentNullException"));

            Core.Model.Query.NameValueCollection hdsiQuery = null;
            FhirQuery query = QueryRewriter.RewriteFhirQuery(typeof(Subscription), typeof(PubSubSubscriptionDefinition), parameters, out hdsiQuery);
            hdsiQuery.Add("obsoletionTime", "null");
            // Do the query
            var predicate = QueryExpressionParser.BuildLinqExpression<PubSubSubscriptionDefinition>(hdsiQuery);
            IQueryResultSet hdsiResults = this.m_pubSubManager.FindSubscription(predicate);
            var results = query.ApplyCommonQueryControls(hdsiResults, out int totalResults).OfType<PubSubSubscriptionDefinition>();

            var restOperationContext = RestOperationContext.Current;

            var auth = AuthenticationContext.Current.Principal;
            // Return FHIR query result
            var retVal = new FhirQueryResult(nameof(Subscription))
            {
<<<<<<< HEAD
                Results = results.AsParallel().Select(o =>
=======
                Results = hdsiResults.Select(o =>
>>>>>>> 80831380
                {
                    using (AuthenticationContext.EnterContext(auth))
                    {
                        return new Bundle.EntryComponent()
                        {
                            Resource = this.MapToFhir(o, restOperationContext),
                            Search = new Bundle.SearchComponent() { Mode = Bundle.SearchEntryMode.Match }
                        };
                    }
                }).ToList(),
                Query = query,
                TotalResults = totalResults
            };
            return MessageUtil.CreateBundle(retVal, Bundle.BundleType.Searchset);
        }

        /// <summary>
        /// Fetch the specified query identifier
        /// </summary>
        public Resource Read(string id, string versionId)
        {
            var retVal = this.m_pubSubManager.GetSubscriptionByName(id);
            return this.MapToFhir(retVal, RestOperationContext.Current);
        }

        /// <summary>
        /// Updates the specified subscription
        /// </summary>
        public Resource Update(string id, Resource target, TransactionMode mode)
        {
            if (!(target is Subscription subscription))
            {
                throw new ArgumentException(this.m_localizationService.GetString("error.type.InvalidDataException.userMessage", new
                {
                    param = "subscription resource"
                }));
            }
            var key = this.m_pubSubManager.GetSubscriptionByName(id)?.Key;
            if (key == null)
            {
                this.m_tracer.TraceError($"Subscription {id} not found");
                throw new KeyNotFoundException(this.m_localizationService.GetString("error.type.KeyNotFoundException"));
            }

            // Now update the data
            this.m_tracer.TraceInfo("Will update subscription {0}...", target.Id);

            var queryObject = new Uri($"http://nil/{subscription.Criteria}");
            var enumType = Hl7.Fhir.Utility.EnumUtility.ParseLiteral<ResourceType>(queryObject.LocalPath.Substring(1));
            var cdrType = FhirResourceHandlerUtil.GetResourceHandler(enumType.Value) as IFhirResourceMapper;
            if (cdrType == null)
            {
                this.m_tracer.TraceError($"Resource type {enumType.Value} is not supported by this service");
                throw new NotSupportedException(this.m_localizationService.GetString("error.type.NotSupportedException"));
            }

            QueryRewriter.RewriteFhirQuery(cdrType.ResourceClrType, cdrType.CanonicalType, NameValueCollection.ParseQueryString(queryObject.Query.Substring(1)).ToNameValueCollection(), out NameValueCollection hdsiQuery);

            // Update the channel
            var retVal = this.m_pubSubManager.UpdateSubscription(key.Value, subscription.Id, subscription.Reason, PubSubEventType.Create | PubSubEventType.Update | PubSubEventType.Delete, hdsiQuery.ToString(), supportAddress: subscription.Contact?.FirstOrDefault()?.Value, notAfter: subscription.End);
            this.m_pubSubManager.ActivateSubscription(key.Value, subscription.Status == Subscription.SubscriptionStatus.Active);

            var settings = subscription.Channel.Header.Select(o => o.Split(':')).ToDictionary(o => o[0], o => o[1]);
            settings.Add("Content-Type", subscription.Channel.Payload);
            this.m_pubSubManager.UpdateChannel(retVal.ChannelKey, $"Channel for {subscription.Id}", new Uri(subscription.Channel.Endpoint), settings);
            return this.MapToFhir(retVal, RestOperationContext.Current);
        }

        /// <summary>
        /// Map the model pub-sub description to FHIR
        private Subscription MapToFhir(PubSubSubscriptionDefinition model, RestOperationContext restOperationContext)
        {
            // Construct the return subscription
            var retVal = DataTypeConverter.CreateResource<Subscription>(model);

            // Map status based on current state in CDR
            retVal.Id = model.Name;
            retVal.Reason = model.Description;
            retVal.Contact = new List<ContactPoint>()
            {
                new ContactPoint(ContactPoint.ContactPointSystem.Other, ContactPoint.ContactPointUse.Temp, model.SupportContact)
            };

            retVal.Status = model.IsActive ? Subscription.SubscriptionStatus.Active : Subscription.SubscriptionStatus.Off;
            if (model.NotBefore > DateTime.Now)
                retVal.Status = Subscription.SubscriptionStatus.Requested;
            if (model.NotAfter.HasValue)
                retVal.End = model.NotAfter.Value;

            var channel = this.m_pubSubManager.GetChannel(model.ChannelKey);
            // Map channel information
            retVal.Channel = new Subscription.ChannelComponent()
            {
                Type = new Uri(channel.Endpoint).Scheme == "sms" ? Subscription.SubscriptionChannelType.Sms :
                    new Uri(channel.Endpoint).Scheme == "mailto" ? Subscription.SubscriptionChannelType.Email :
                   "fhir-message" == channel.DispatcherFactoryId ? Subscription.SubscriptionChannelType.Message :
                   Subscription.SubscriptionChannelType.RestHook,
                Endpoint = channel.Endpoint.ToString(),
                Header = channel.Settings.Where(o => !o.Name.Equals("Content-Type", StringComparison.OrdinalIgnoreCase)).Select(o => $"{o.Name}: {o.Value}"),
                Payload = channel.Settings.FirstOrDefault(o => o.Name.Equals("Content-Type", StringComparison.OrdinalIgnoreCase))?.Value,
            };

            retVal.End = model.NotAfter;
            // TODO: Map the HDSI query syntax to FHIR PATH
            var mapper = FhirResourceHandlerUtil.GetMappersFor(model.ResourceType).FirstOrDefault();
            retVal.Criteria = $"{mapper.ResourceType}?";

            return retVal;
        }

        /// <summary>
        /// Create channel
        /// </summary>
        /// <param name="fhirChannel"></param>
        /// <returns></returns>
        private PubSubChannelDefinition CreateChannel(String name, Subscription.ChannelComponent fhirChannel, TransactionMode mode)
        {
            var settings = fhirChannel.Header.Select(o => o.Split(':')).ToDictionary(o => o[0], o => o[1]);
            settings.Add("Content-Type", fhirChannel.Payload);

            // TODO: Whitelist check (or the sub manager should do that?)
            PubSubChannelDefinition channel = null;
            switch (fhirChannel.Type)
            {
                case Subscription.SubscriptionChannelType.Email:
                    // TODO: E-mail dispatcher
                    if (!fhirChannel.Endpoint.StartsWith("mailto:"))
                    {
                        throw new ArgumentOutOfRangeException(this.m_localizationService.GetString("error.messaging.fhir.subscription.emailScheme", new
                        {
                            param = "mailto:"
                        }));
                    }
                    if (mode == TransactionMode.Commit) // Actually register the channel
                    {
                        channel = this.m_pubSubManager.RegisterChannel(name, String.Empty, new Uri(fhirChannel.Endpoint), settings);
                    }
                    break;

                case Subscription.SubscriptionChannelType.Sms:
                    // TODO: E-mail dispatcher
                    if (!fhirChannel.Endpoint.StartsWith("sms:"))
                    {
                        throw new ArgumentOutOfRangeException(this.m_localizationService.GetString("error.messaging.fhir.subscription.emailScheme", new
                        {
                            param = "sms:"
                        }));
                    }
                    if (mode == TransactionMode.Commit) // Actually register the channel
                    {
                        channel = this.m_pubSubManager.RegisterChannel(name, String.Empty, new Uri(fhirChannel.Endpoint), settings);
                    }
                    break;

                case Subscription.SubscriptionChannelType.RestHook:
                    if (mode == TransactionMode.Commit) // Actually register the channel
                    {
                        channel = this.m_pubSubManager.RegisterChannel(name, typeof(FhirPubSubRestHookDispatcherFactory), new Uri(fhirChannel.Endpoint), settings);
                    }
                    break;

                case Subscription.SubscriptionChannelType.Message:
                    if (mode == TransactionMode.Commit)
                    {
                        channel = this.m_pubSubManager.RegisterChannel(name, typeof(FhirPubSubMessageDispatcherFactory), new Uri(fhirChannel.Endpoint), settings);
                    }
                    break;

                default:
                    this.m_tracer.TraceError($"Resource channel type {fhirChannel.Type} not supported ");
                    throw new NotSupportedException(this.m_localizationService.GetString("error.type.NotSupportedException"));
            }

            return channel;
        }
    }
}<|MERGE_RESOLUTION|>--- conflicted
+++ resolved
@@ -214,11 +214,7 @@
             // Return FHIR query result
             var retVal = new FhirQueryResult(nameof(Subscription))
             {
-<<<<<<< HEAD
-                Results = results.AsParallel().Select(o =>
-=======
                 Results = hdsiResults.Select(o =>
->>>>>>> 80831380
                 {
                     using (AuthenticationContext.EnterContext(auth))
                     {
