--- conflicted
+++ resolved
@@ -205,13 +205,6 @@
             FhirQuery query = QueryRewriter.RewriteFhirQuery(typeof(Subscription), typeof(PubSubSubscriptionDefinition), parameters, out hdsiQuery);
             hdsiQuery.Add("obsoletionTime", "null");
             // Do the query
-<<<<<<< HEAD
-=======
-            int totalResults = 0;
-
-            // Add the queries for resource mappers
-            hdsiQuery.Add("resource", FhirResourceHandlerUtil.ResourceHandlers.OfType<IFhirResourceMapper>().Select(o => o.CanonicalType.GetSerializationName()).ToList());
->>>>>>> d5fa94e8
             var predicate = QueryExpressionParser.BuildLinqExpression<PubSubSubscriptionDefinition>(hdsiQuery);
             IQueryResultSet hdsiResults = this.m_pubSubManager.FindSubscription(predicate);
             var results = query.ApplyCommonQueryControls(hdsiResults, out int totalResults).OfType<PubSubSubscriptionDefinition>();
